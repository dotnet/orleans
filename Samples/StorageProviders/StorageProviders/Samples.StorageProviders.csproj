--- conflicted
+++ resolved
@@ -42,23 +42,20 @@
       <HintPath>..\packages\MongoDB.Driver.2.2.3\lib\net45\MongoDB.Driver.dll</HintPath>
       <Private>True</Private>
     </Reference>
-<<<<<<< HEAD
     <Reference Include="MongoDB.Driver.Core, Version=2.2.3.3, Culture=neutral, processorArchitecture=MSIL">
       <HintPath>..\packages\MongoDB.Driver.Core.2.2.3\lib\net45\MongoDB.Driver.Core.dll</HintPath>
       <Private>True</Private>
     </Reference>
-=======
->>>>>>> 82a1e9f7
+    <Reference Include="Newtonsoft.Json, Version=7.0.0.0, Culture=neutral, PublicKeyToken=30ad4fe6b2a6aeed, processorArchitecture=MSIL">
+      <HintPath>..\packages\Newtonsoft.Json.7.0.1\lib\net45\Newtonsoft.Json.dll</HintPath>
+      <Private>True</Private>
+    </Reference>
     <Reference Include="Newtonsoft.Json, Version=7.0.0.0, Culture=neutral, PublicKeyToken=30ad4fe6b2a6aeed, processorArchitecture=MSIL">
       <HintPath>..\packages\Newtonsoft.Json.7.0.1\lib\net45\Newtonsoft.Json.dll</HintPath>
       <Private>True</Private>
     </Reference>
     <Reference Include="Orleans, Version=1.2.0.0, Culture=neutral, processorArchitecture=MSIL">
-<<<<<<< HEAD
-      <HintPath>..\packages\Microsoft.Orleans.Core.1.2.0-beta\lib\net451\Orleans.dll</HintPath>
-=======
       <HintPath>..\packages\Microsoft.Orleans.Core.1.2.0\lib\net451\Orleans.dll</HintPath>
->>>>>>> 82a1e9f7
       <Private>True</Private>
     </Reference>
     <Reference Include="System" />
@@ -79,9 +76,7 @@
     <Compile Include="Properties\AssemblyInfo.cs" />
   </ItemGroup>
   <ItemGroup>
-    <None Include="packages.config">
-      <SubType>Designer</SubType>
-    </None>
+    <None Include="packages.config" />
   </ItemGroup>
   <Import Project="$(MSBuildToolsPath)\Microsoft.CSharp.targets" />
   <!-- To modify your build process, add your task inside one of the targets below and uncomment it. 
