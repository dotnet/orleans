--- conflicted
+++ resolved
@@ -4,10 +4,7 @@
 using System.Linq;
 using System.Threading;
 using System.Threading.Tasks;
-<<<<<<< HEAD
-=======
 using BenchmarkDotNet.Configs;
->>>>>>> 9805d646
 using BenchmarkDotNet.Running;
 using Grains;
 using Grains.Models;
@@ -23,120 +20,19 @@
 {
     public class Program
     {
-<<<<<<< HEAD
-        public static IHost StartNewHost()
-        {
-            var builder = new HostBuilder()
-                .UseOrleans(sb =>
-                {
-                    sb.UseLocalhostClustering();
-                    sb.ConfigureApplicationParts(apm => apm.AddApplicationPart(typeof(FasterGrain).Assembly).WithReferences());
-                    sb.ConfigureLogging(lb =>
-                    {
-                        lb.SetMinimumLevel(LogLevel.Warning);
-                    });
-                })
-                .ConfigureLogging(_ =>
-                {
-                    _.AddConsole();
-                    /*
-                    _.SetMinimumLevel(LogLevel.Warning);
-                    _.AddFilter("Orleans.Runtime.NoOpHostEnvironmentStatistics", LogLevel.Error);
-                    _.AddFilter("Orleans.Runtime.HostedClient", LogLevel.None);
-                    _.AddFilter("Orleans.Runtime.Silo", LogLevel.Error);
-                    _.AddFilter("Orleans.Runtime.ClientObserverRegistrar", LogLevel.None);
-                    */
-                })
-                .ConfigureServices(_ =>
-                {
-                    _.Configure<ConsoleLifetimeOptions>(x =>
-                    {
-                        x.SuppressStatusMessages = true;
-                    });
-                    _.Configure<FasterOptions>(x =>
-                    {
-                        x.BaseDirectory = @"C:\Temp\Faster";
-                        x.HybridLogDeviceFileTitle = "hybrid.log";
-                        x.ObjectLogDeviceFileTitle = "object.log";
-                        x.CheckpointsSubDirectory = "checkpoints";
-                    });
-                    _.Configure<SiloMessagingOptions>(options =>
-                    {
-                        options.ResponseTimeout = TimeSpan.FromMinutes(10);
-                    });
-                    _.Configure<SchedulingOptions>(options =>
-                    {
-                        options.TurnWarningLengthThreshold = TimeSpan.FromSeconds(10);
-                    });
-                })
-                .UseConsoleLifetime();
-
-            var host = builder.Build();
-
-            host.Start();
-
-            return host;
-        }
-
-        public static void Main()
-        {
-            /*
-            var host = StartNewHost();
-=======
         public static IHost BuildHost() => new HostBuilder()
->>>>>>> 9805d646
 
             .UseOrleans(_ => _
                 .UseLocalhostClustering()
                 .ConfigureApplicationParts(apm => apm.AddApplicationPart(typeof(FasterGrain).Assembly).WithReferences())
                 .ConfigureLogging(lb => lb.SetMinimumLevel(LogLevel.Warning)))
 
-<<<<<<< HEAD
-            var logger = host.Services
-                .GetService<ILogger<Program>>();
-            */
-
-            /*
-            var total = 1 << 20; // one million
-            var batch = 1 << 10; // one thousand
-            var done = 0;
-            var pipeline = new AsyncPipeline(Environment.ProcessorCount);
-
-            logger.LogWarning("Generating data...");
-
-            var load = Enumerable.Range(0, total)
-                .Select(index => new LookupItem(index, index, DateTime.UtcNow))
-                .BatchIEnumerable(batch)
-                .Select(list => list.ToImmutableList())
-                .Select(items => Task.Run(async () =>
-                {
-                    try
-                    {
-                        await grain.SetRangeAsync(items);
-                    }
-                    catch (Exception error)
-                    {
-                        logger.LogError(error, error.Message);
-                        throw;
-                    }
-                    Interlocked.Add(ref done, items.Count);
-                }));
-
-            logger.LogWarning("Going to load a total of {@Total:N0} items at {@BatchSize} items/batch...",
-                total, batch);
-
-            var watch = Stopwatch.StartNew();
-            var timer = new Timer(_ =>
-            {
-                if (watch.IsRunning && watch.ElapsedMilliseconds > 0)
-=======
             .ConfigureLogging(_ => _.AddConsole())
 
             .ConfigureServices(_ => _
                 .Configure<ConsoleLifetimeOptions>(x => x.SuppressStatusMessages = true)
                 .Configure<SchedulingOptions>(x => x.TurnWarningLengthThreshold = TimeSpan.FromSeconds(10))
                 .Configure<FasterOptions>(x =>
->>>>>>> 9805d646
                 {
                     x.BaseDirectory = @"C:\Temp\Faster";
                     x.HybridLogDeviceFileTitle = "hybrid.log";
@@ -147,27 +43,6 @@
             .UseConsoleLifetime()
             .Build();
 
-<<<<<<< HEAD
-            grain.SnapshotAsync().Wait();
-            watch.Stop();
-
-            logger.LogWarning("Completed {@Items} in {@Elapsed}ms at {@Ops}/s",
-                done, watch.ElapsedMilliseconds, (double)done / watch.ElapsedMilliseconds * 1000.0);
-
-            host.StopAsync().Wait();
-
-            //BenchmarkRunner.Run<RangeDeltaBenchmarks>();
-            //BenchmarkSwitcher.FromAssembly(typeof(Program).Assembly).Run(config: new DebugInProcessConfig());
-            //BenchmarkSwitcher.FromAssembly(typeof(Program).Assembly).Run();
-            */
-
-            BenchmarkRunner.Run<AsyncPipelineSlimBenchmarks>();
-
-            //var Tasks = Enumerable.Range(0, 10).Select(_ => Task.CompletedTask).ToArray();
-            //var pipeline = new AsyncPipelineSlim(5);
-            //pipeline.AddRange(Tasks);
-            //pipeline.Wait();
-=======
         public static async Task Main()
         {
 #if DEBUG
@@ -175,7 +50,6 @@
 #else
             BenchmarkRunner.Run<VolatileBatchWriteBenchmarks>();
 #endif
->>>>>>> 9805d646
         }
     }
 }