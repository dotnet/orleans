using System;
using System.Collections.Generic;
using System.Linq;
using System.Threading.Tasks;
using Microsoft.Extensions.DependencyInjection;
using Orleans;
using Orleans.Core;
using Orleans.Runtime;
using Orleans.Runtime.Placement;
using Orleans.TestingHost;
using TestExtensions;
using UnitTests.GrainInterfaces;
using Xunit;
using Orleans.Hosting;

namespace Tester.CustomPlacementTests
{
    [TestCategory("Functional"), TestCategory("Placement")]
    public class CustomPlacementTests : OrleansTestingBase, IClassFixture<CustomPlacementTests.Fixture>
    {
        private const short nSilos = 3;
        private readonly Fixture fixture;
        private readonly string[] silos;
        private readonly SiloAddress[] siloAddresses;

        public class Fixture : BaseTestClusterFixture
        {
            protected override void ConfigureTestCluster(TestClusterBuilder builder)
            {
                builder.Options.InitialSilosCount = nSilos;
                builder.AddSiloBuilderConfigurator<TestSiloBuilderConfigurator>();
                builder.ConfigureLegacyConfiguration(legacy =>
                {
                    legacy.ClusterConfiguration.Globals.AssumeHomogenousSilosForTesting = false;
                    legacy.ClusterConfiguration.Globals.TypeMapRefreshInterval = TimeSpan.FromMilliseconds(100);
                });
            }

            private class TestSiloBuilderConfigurator : ISiloBuilderConfigurator
            {
                public void Configure(ISiloHostBuilder hostBuilder)
                {
                    hostBuilder.ConfigureServices(services =>
                        services.AddSingleton<IPlacementDirector<TestCustomPlacementStrategy>, TestPlacementStrategyFixedSiloDirector>());
                }
            }
<<<<<<< HEAD

            private static void ConfigureServices(IServiceCollection services)
            {
                services.AddSingletonNamedService<PlacementStrategy, TestCustomPlacementStrategy>(nameof(TestCustomPlacementStrategy));
                services.AddSingletonKeyedService<Type, IPlacementDirector, TestPlacementStrategyFixedSiloDirector>(typeof(TestCustomPlacementStrategy));
            }
=======
>>>>>>> f7c3a735
        }

        public CustomPlacementTests(Fixture fixture)
        {
            this.fixture = fixture;

            // sort silo IDs into an array
            this.silos = fixture.HostedCluster.GetActiveSilos().Select(h => h.SiloAddress.ToString()).OrderBy(s => s).ToArray();
            this.siloAddresses = fixture.HostedCluster.GetActiveSilos().Select(h => h.SiloAddress).OrderBy(s => s.ToString()).ToArray();
        }

        [Fact]
        public async Task CustomPlacement_FixedSilo()
        {
            const int nGrains = 100;

            Task<string>[] tasks = new Task<string>[nGrains];
            for (int i = 0; i < nGrains; i++)
            {
                var g = this.fixture.GrainFactory.GetGrain<ICustomPlacementTestGrain>(Guid.NewGuid(),
                    "UnitTests.Grains.CustomPlacement_FixedSiloGrain");
                tasks[i] = g.GetRuntimeInstanceId();
            }

            await Task.WhenAll(tasks);

            var silo = tasks[0].Result;
            Assert.Equal(silos[silos.Length-2], silo);

            for (int i = 1; i < nGrains; i++)
            {
                Assert.Equal(silo, tasks[i].Result);
            }
        }

        [Fact]
        public async Task CustomPlacement_ExcludeOne()
        {
            const int nGrains = 100;

            Task<string>[] tasks = new Task<string>[nGrains];
            for (int i = 0; i < nGrains; i++)
            {
                var g = this.fixture.GrainFactory.GetGrain<ICustomPlacementTestGrain>(Guid.NewGuid(),
                    "UnitTests.Grains.CustomPlacement_ExcludeOneGrain");
                tasks[i] = g.GetRuntimeInstanceId();
            }

            await Task.WhenAll(tasks);
            var excludedSilo = silos[1];

            for (int i = 1; i < nGrains; i++)
            {
                Assert.NotEqual(excludedSilo, tasks[i].Result);
            }
        }

        [Fact]
        public async Task CustomPlacement_RequestContextBased()
        {
            const int nGrains = 100;
            var targetSilo = silos.Length - 1; // Always target the last one

            Task<string>[] tasks = new Task<string>[nGrains];
            for (int i = 0; i < nGrains; i++)
            {
                RequestContext.Set(TestPlacementStrategyFixedSiloDirector.TARGET_SILO_INDEX, targetSilo);
                var g = this.fixture.GrainFactory.GetGrain<ICustomPlacementTestGrain>(Guid.NewGuid(),
                    "UnitTests.Grains.CustomPlacement_RequestContextBased");
                tasks[i] = g.GetRuntimeInstanceId();
                RequestContext.Clear();
            }

            await Task.WhenAll(tasks);

            for (int i = 1; i < nGrains; i++)
            {
                Assert.Equal(silos[targetSilo], tasks[i].Result);
            }
        }

        [Fact]
        public async Task HashBasedPlacement()
        {
            const int nGrains = 100;

            Task<SiloAddress>[] tasks = new Task<SiloAddress>[nGrains];
            List<IGrainIdentity> grains = new List<IGrainIdentity>();
            for (int i = 0; i < nGrains; i++)
            {
                var g = this.fixture.GrainFactory.GetGrain<IHashBasedPlacementGrain>(Guid.NewGuid(),
                    "UnitTests.Grains.HashBasedBasedPlacementGrain");
                grains.Add(g.GetGrainIdentity());
                tasks[i] = g.GetSiloAddress();
            }

            await Task.WhenAll(tasks);

            for (int i = 0; i < nGrains; i++)
            {
                var hash = (int) (grains[i].GetUniformHashCode() & 0x7fffffff);
                Assert.Equal(siloAddresses[hash % silos.Length], tasks[i].Result);
            }
        }
    }
}<|MERGE_RESOLUTION|>--- conflicted
+++ resolved
@@ -40,19 +40,15 @@
             {
                 public void Configure(ISiloHostBuilder hostBuilder)
                 {
-                    hostBuilder.ConfigureServices(services =>
-                        services.AddSingleton<IPlacementDirector<TestCustomPlacementStrategy>, TestPlacementStrategyFixedSiloDirector>());
+                    hostBuilder.ConfigureServices(ConfigureServices);
                 }
             }
-<<<<<<< HEAD
 
             private static void ConfigureServices(IServiceCollection services)
             {
                 services.AddSingletonNamedService<PlacementStrategy, TestCustomPlacementStrategy>(nameof(TestCustomPlacementStrategy));
                 services.AddSingletonKeyedService<Type, IPlacementDirector, TestPlacementStrategyFixedSiloDirector>(typeof(TestCustomPlacementStrategy));
             }
-=======
->>>>>>> f7c3a735
         }
 
         public CustomPlacementTests(Fixture fixture)
