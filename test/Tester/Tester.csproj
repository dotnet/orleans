--- conflicted
+++ resolved
@@ -46,12 +46,8 @@
   <ItemGroup>
     <Compile Include="CancellationTests\GrainCancellationTokenTests.cs" />
     <Compile Include="CollectionFixtures.cs" />
-<<<<<<< HEAD
-    <Compile Include="DeploymentTests\DeployTest.cs" />
     <Compile Include="EventSourcingTests\JournaledGrainTests.cs" />
-=======
     <Compile Include="FakeSerializer.cs" />
->>>>>>> 927c68f1
     <Compile Include="Forwarding\ShutdownSiloTests.cs" />
     <Compile Include="HeterogeneousSilosTests\HeterogeneousTests.cs" />
     <Compile Include="GrainServiceTests\CustomGrainService.cs" />
