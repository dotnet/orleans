﻿using System.Threading.Tasks;
using Orleans;
using UnitTests.GrainInterfaces;

namespace UnitTests.Grains
{
<<<<<<< HEAD
    [Orleans.Providers.StorageProvider(ProviderName = "Memory")]
=======
    [Orleans.Providers.StorageProvider(ProviderName = "MemoryStore")]
>>>>>>> 19d672b9
    public class ValueTypeTestGrain : Grain<ValueTypeTestData>, IValueTypeTestGrain
    {
        public ValueTypeTestGrain()
        {
        }

        public async Task<ValueTypeTestData> GetStateData()
        {
            await ReadStateAsync();
            return State;
        }

        public Task SetStateData(ValueTypeTestData d)
        {
            State = d;
            return WriteStateAsync();
        }
    }
}<|MERGE_RESOLUTION|>--- conflicted
+++ resolved
@@ -4,11 +4,7 @@
 
 namespace UnitTests.Grains
 {
-<<<<<<< HEAD
-    [Orleans.Providers.StorageProvider(ProviderName = "Memory")]
-=======
     [Orleans.Providers.StorageProvider(ProviderName = "MemoryStore")]
->>>>>>> 19d672b9
     public class ValueTypeTestGrain : Grain<ValueTypeTestData>, IValueTypeTestGrain
     {
         public ValueTypeTestGrain()
