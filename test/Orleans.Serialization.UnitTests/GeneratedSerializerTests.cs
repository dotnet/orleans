using Orleans.Serialization.Buffers;
using Orleans.Serialization.Codecs;
using Orleans.Serialization.Serializers;
using Orleans.Serialization.Session;
using Orleans.Serialization.Utilities;
using Microsoft.Extensions.DependencyInjection;
using Newtonsoft.Json;
using System;
using System.Collections.Concurrent;
using System.Collections.Generic;
using System.IO.Pipelines;
using Xunit;

namespace Orleans.Serialization.UnitTests
{
    [Trait("Category", "BVT")]
    public class GeneratedSerializerTests : IDisposable
    {
        private readonly ServiceProvider _serviceProvider;
        private readonly IFieldCodecProvider _codecProvider;
        private readonly SerializerSessionPool _sessionPool;

        public GeneratedSerializerTests()
        {
            _serviceProvider = new ServiceCollection()
                .AddSerializer()
                .BuildServiceProvider();
            _codecProvider = _serviceProvider.GetRequiredService<IFieldCodecProvider>();
            _sessionPool = _serviceProvider.GetRequiredService<SerializerSessionPool>();
        }

        [Fact]
        public void GeneratedSerializersRoundTripThroughCodec()
        {
            var original = new SomeClassWithSerializers { IntField = 2, IntProperty = 30, OtherObject = MyCustomEnum.Two };
            var result = RoundTripThroughCodec(original);

            Assert.Equal(original.IntField, result.IntField);
            Assert.Equal(original.IntProperty, result.IntProperty);
            var otherObj = Assert.IsType<MyCustomEnum>(result.OtherObject);
            Assert.Equal(MyCustomEnum.Two, otherObj);
        }

        [Fact]
        public void GeneratedRecordSerializersRoundTripThroughCodec()
        {
            var original = new Person(2, "harry")
            {
                FavouriteColor = "redborine",
                StarSign = "Aquaricorn"
            };

            var result = RoundTripThroughCodec(original);

            Assert.Equal(original.Age, result.Age);
            Assert.Equal(original.Name, result.Name);
            Assert.Equal(original.FavouriteColor, result.FavouriteColor);
            Assert.Equal(original.StarSign, result.StarSign);
        }

        [Fact]
<<<<<<< HEAD
        public void GeneratedRecordWithPCtorSerializersRoundTripThroughCodec()
        {
            var original = new Person2(2, "harry")
            {
                FavouriteColor = "redborine",
                StarSign = "Aquaricorn"
            };

            var result = RoundTripThroughCodec(original);

            Assert.Equal(original.Age, result.Age);
            Assert.Equal(original.Name, result.Name);
            Assert.Equal(original.FavouriteColor, result.FavouriteColor);
            Assert.Equal(original.StarSign, result.StarSign);
        }

        [Fact]
        public void GeneratedRecordWithExcludedPCtorSerializersRoundTripThroughCodec()
        {
            var original = new Person3(2, "harry")
            {
                FavouriteColor = "redborine",
                StarSign = "Aquaricorn"
            };

            var result = RoundTripThroughCodec(original);

            Assert.Equal(default, result.Age);
            Assert.Equal(default, result.Name);
            Assert.Equal(original.FavouriteColor, result.FavouriteColor);
            Assert.Equal(original.StarSign, result.StarSign);
=======
        public void RecursiveTypeSerializersRoundTripThroughSerializer()
        {
            var original = new RecursiveClass { IntProperty = 30 };
            original.RecursiveProperty = original;
            var result = (RecursiveClass)RoundTripThroughUntypedSerializer(original, out _);

            Assert.NotNull(result.RecursiveProperty);
            Assert.Same(result, result.RecursiveProperty);
            Assert.Equal(original.IntProperty, result.IntProperty);
        }

        [Fact]
        public void RecursiveTypeSerializersRoundTripThroughCodec()
        {
            var original = new RecursiveClass { IntProperty = 30 };
            original.RecursiveProperty = original;
            var result = RoundTripThroughCodec(original);

            Assert.NotNull(result.RecursiveProperty);
            Assert.Same(result, result.RecursiveProperty);
            Assert.Equal(original.IntProperty, result.IntProperty);
>>>>>>> ff59706e
        }

        [Fact]
        public void GeneratedSerializersRoundTripThroughSerializer()
        {
            var original = new SomeClassWithSerializers { IntField = 2, IntProperty = 30 };
            var result = (SomeClassWithSerializers)RoundTripThroughUntypedSerializer(original, out _);

            Assert.Equal(original.IntField, result.IntField);
            Assert.Equal(original.IntProperty, result.IntProperty);
        }

        [Fact]
        public void GeneratedSerializersRoundTripThroughSerializer_ImmutableClass()
        {
            var original = new ImmutableClass(30, 2, 88, 99);
            var result = (ImmutableClass)RoundTripThroughUntypedSerializer(original, out _);

            Assert.Equal(original.GetIntField(), result.GetIntField());
            Assert.Equal(original.IntProperty, result.IntProperty);
            Assert.Equal(0, result.UnmarkedField);
            Assert.Equal(0, result.UnmarkedProperty);
        }

        [Fact]
        public void GeneratedSerializersRoundTripThroughSerializer_ImmutableStruct()
        {
            var original = new ImmutableStruct(30, 2);
            var result = (ImmutableStruct)RoundTripThroughUntypedSerializer(original, out _);

            Assert.Equal(original.GetIntField(), result.GetIntField());
            Assert.Equal(original.IntProperty, result.IntProperty);
        }

        [Fact]
        public void UnmarkedFieldsAreNotSerialized()
        {
            var original = new SomeClassWithSerializers { IntField = 2, IntProperty = 30, UnmarkedField = 12, UnmarkedProperty = 47 };
            var result = RoundTripThroughCodec(original);

            Assert.NotEqual(original.UnmarkedField, result.UnmarkedField);
            Assert.NotEqual(original.UnmarkedProperty, result.UnmarkedProperty);
        }

        [Fact]
        public void GenericPocosCanRoundTrip()
        {
            var original = new GenericPoco<string>
            {
                ArrayField = new[] { "a", "bb", "ccc" },
                Field = Guid.NewGuid().ToString("N")
            };
            var result = (GenericPoco<string>)RoundTripThroughUntypedSerializer(original, out var formattedBitStream);

            Assert.Equal(original.ArrayField, result.ArrayField);
            Assert.Equal(original.Field, result.Field);
            Assert.Contains("gpoco`1", formattedBitStream);
        }

        [Fact]
        public void NestedGenericPocoWithTypeAlias()
        {
            var original = new GenericPoco<GenericPoco<string>>
            {
                Field = new GenericPoco<string>
                {
                    Field = Guid.NewGuid().ToString("N")
                }
            };

            RoundTripThroughUntypedSerializer(original, out var formattedBitStream);
            Assert.Contains("gpoco`1[[gpoco`1[[string]]]]", formattedBitStream);
        }

        [Fact]
        public void ArraysAreSupported()
        {
            var original = new[] { "a", "bb", "ccc" };
            var result = (string[])RoundTripThroughUntypedSerializer(original, out _);

            Assert.Equal(original, result);
        }

        [Fact]
        public void ArraysPocoRoundTrip()
        {
            var original = new ArrayPoco<int>
            {
                Array = new[] { 1, 2, 3 },
                Dim2 = new int[,] { { 1 }, { 2 } },
                Dim3 = new int[,,] { { { 2 } } },
                Dim4 = new int[,,,] { { { { 4 } } } },
                Dim32 = new int[,,,,,,,,,,,,,,,,,,,,,,,,,,,,,,,] { { { { { { { { { { { { { { { { { { { { { { { { { { { { { { { { 809 } } } } } } } } } } } } } } } } } } } } } } } } } } } } } } } },
                Jagged = new int[][] { new int[] { 909 } }
            };
            var result = (ArrayPoco<int>)RoundTripThroughUntypedSerializer(original, out _);

            Assert.Equal(JsonConvert.SerializeObject(original), JsonConvert.SerializeObject(result));
        }

        [Fact]
        public void MultiDimensionalArraysAreSupported()
        {
            var array2d = new string[,] { { "1", "2", "3" }, { "4", "5", "6" }, { "7", "8", "9" } };
            var result2d = (string[,])RoundTripThroughUntypedSerializer(array2d, out _);

            Assert.Equal(array2d, result2d);
            var array3d = new string[,,]
            {
                { { "b", "b", "4" }, { "a", "g", "a" }, { "a", "g", "p" } },
                { { "g", "r", "g" }, { "1", "3", "a" }, { "l", "k", "a" } },
                { { "z", "b", "g" }, { "5", "7", "a" }, { "5", "n", "0" } }
            };
            var result3d = (string[,,])RoundTripThroughUntypedSerializer(array3d, out _);

            Assert.Equal(array3d, result3d);
        }

        [Fact]
        public void SystemCollectionsRoundTrip()
        {
            var concurrentQueueField = new ConcurrentQueue<int>();
            concurrentQueueField.Enqueue(4);

            var concurrentQueueProperty = new ConcurrentQueue<int>();
            concurrentQueueProperty.Enqueue(5);
            concurrentQueueProperty.Enqueue(6);

            var concurrentDictField = new ConcurrentDictionary<string, int>();
            _ = concurrentDictField.TryAdd("nine", 9);

            var concurrentDictProperty = new ConcurrentDictionary<string, int>();
            _ = concurrentDictProperty.TryAdd("ten", 10);
            _ = concurrentDictProperty.TryAdd("eleven", 11);

            var original = new SystemCollectionsClass
            {
                hashSetField = new HashSet<string> { "one" },
                HashSetProperty = new HashSet<string> { "two", "three" },
                concurrentQueueField = concurrentQueueField,
                ConcurrentQueueProperty = concurrentQueueProperty,
                concurrentDictField = concurrentDictField,
                ConcurrentDictProperty = concurrentDictProperty
            };
            var result = RoundTripThroughCodec(original);

            Assert.Equal(original.hashSetField, result.hashSetField);
            Assert.Equal(original.HashSetProperty, result.HashSetProperty);

            Assert.Equal(original.concurrentQueueField, result.concurrentQueueField);
            Assert.Equal(original.ConcurrentQueueProperty, result.ConcurrentQueueProperty);

            // Order of the key-value pairs in the return value may not match the order of the key-value pairs in the surrogate
            Assert.Equal(original.concurrentDictField["nine"], result.concurrentDictField["nine"]);
            Assert.Equal(original.ConcurrentDictProperty["ten"], result.ConcurrentDictProperty["ten"]);
            Assert.Equal(original.ConcurrentDictProperty["eleven"], result.ConcurrentDictProperty["eleven"]);
        }

        [Fact]
        public void ClassWithLargeCollectionAndUriRoundTrip()
        {
            var largeCollection = new List<string>(200);
            for (int i = 0; i < 200; i++)
            {
                largeCollection.Add(i.ToString());
            }

            var original = new ClassWithLargeCollectionAndUri
            {
                LargeCollection = largeCollection,
                Uri = new($"http://www.{Guid.NewGuid()}.com/")
            };

            var result = RoundTripThroughCodec(original);
            Assert.Equal(original.Uri, result.Uri);
        }

        [Fact]
        public void ClassWithManualSerializablePropertyRoundTrip()
        {
            var original = new ClassWithManualSerializableProperty
            {
                GuidProperty = Guid.NewGuid(),
            };

            var result = RoundTripThroughCodec(original);
            Assert.Equal(original.GuidProperty, result.GuidProperty);
            Assert.Equal(original.StringProperty, result.StringProperty);

            var guidValue = Guid.NewGuid();
            original.StringProperty = guidValue.ToString("N");
            result = RoundTripThroughCodec(original);

            Assert.Equal(guidValue, result.GuidProperty);
            Assert.Equal(original.GuidProperty, result.GuidProperty);

            Assert.Equal(guidValue.ToString("N"), result.StringProperty);
            Assert.Equal(original.StringProperty, result.StringProperty);

            original.StringProperty = "bananas";
            result = RoundTripThroughCodec(original);
 
            Assert.Equal(default(Guid), result.GuidProperty);
            Assert.Equal(original.GuidProperty, result.GuidProperty);
            Assert.Equal("bananas", result.StringProperty);
        }

        public void Dispose() => _serviceProvider?.Dispose();

        private T RoundTripThroughCodec<T>(T original)
        {
            T result;
            var pipe = new Pipe();
            using (var readerSession = _sessionPool.GetSession())
            using (var writeSession = _sessionPool.GetSession())
            {
                var writer = Writer.Create(pipe.Writer, writeSession);
                var codec = _codecProvider.GetCodec<T>();
                codec.WriteField(
                    ref writer,
                    0,
                    null,
                    original);
                writer.Commit();
                _ = pipe.Writer.FlushAsync().AsTask().GetAwaiter().GetResult();
                pipe.Writer.Complete();

                _ = pipe.Reader.TryRead(out var readResult);
                var reader = Reader.Create(readResult.Buffer, readerSession);

                var previousPos = reader.Position;
                var initialHeader = reader.ReadFieldHeader();
                Assert.True(reader.Position > previousPos);

                result = codec.ReadValue(ref reader, initialHeader);
                pipe.Reader.AdvanceTo(readResult.Buffer.End);
                pipe.Reader.Complete();
            }

            return result;
        }

        private object RoundTripThroughUntypedSerializer(object original, out string formattedBitStream)
        {
            var pipe = new Pipe();
            object result;
            using (var readerSession = _sessionPool.GetSession())
            using (var writeSession = _sessionPool.GetSession())
            {
                var writer = Writer.Create(pipe.Writer, writeSession);
                var serializer = _serviceProvider.GetService<Serializer<object>>();
                serializer.Serialize(original, ref writer);

                _ = pipe.Writer.FlushAsync().AsTask().GetAwaiter().GetResult();
                pipe.Writer.Complete();

                _ = pipe.Reader.TryRead(out var readResult);

                using var analyzerSession = _sessionPool.GetSession();
                formattedBitStream = BitStreamFormatter.Format(readResult.Buffer, analyzerSession);

                var reader = Reader.Create(readResult.Buffer, readerSession);

                result = serializer.Deserialize(ref reader);
                pipe.Reader.AdvanceTo(readResult.Buffer.End);
                pipe.Reader.Complete();
            }

            return result;
        }
    }
}<|MERGE_RESOLUTION|>--- conflicted
+++ resolved
@@ -59,7 +59,30 @@
         }
 
         [Fact]
-<<<<<<< HEAD
+        public void RecursiveTypeSerializersRoundTripThroughSerializer()
+        {
+            var original = new RecursiveClass { IntProperty = 30 };
+            original.RecursiveProperty = original;
+            var result = (RecursiveClass)RoundTripThroughUntypedSerializer(original, out _);
+
+            Assert.NotNull(result.RecursiveProperty);
+            Assert.Same(result, result.RecursiveProperty);
+            Assert.Equal(original.IntProperty, result.IntProperty);
+        }
+
+        [Fact]
+        public void RecursiveTypeSerializersRoundTripThroughCodec()
+        {
+            var original = new RecursiveClass { IntProperty = 30 };
+            original.RecursiveProperty = original;
+            var result = RoundTripThroughCodec(original);
+
+            Assert.NotNull(result.RecursiveProperty);
+            Assert.Same(result, result.RecursiveProperty);
+            Assert.Equal(original.IntProperty, result.IntProperty);
+        }
+
+        [Fact]
         public void GeneratedRecordWithPCtorSerializersRoundTripThroughCodec()
         {
             var original = new Person2(2, "harry")
@@ -91,29 +114,6 @@
             Assert.Equal(default, result.Name);
             Assert.Equal(original.FavouriteColor, result.FavouriteColor);
             Assert.Equal(original.StarSign, result.StarSign);
-=======
-        public void RecursiveTypeSerializersRoundTripThroughSerializer()
-        {
-            var original = new RecursiveClass { IntProperty = 30 };
-            original.RecursiveProperty = original;
-            var result = (RecursiveClass)RoundTripThroughUntypedSerializer(original, out _);
-
-            Assert.NotNull(result.RecursiveProperty);
-            Assert.Same(result, result.RecursiveProperty);
-            Assert.Equal(original.IntProperty, result.IntProperty);
-        }
-
-        [Fact]
-        public void RecursiveTypeSerializersRoundTripThroughCodec()
-        {
-            var original = new RecursiveClass { IntProperty = 30 };
-            original.RecursiveProperty = original;
-            var result = RoundTripThroughCodec(original);
-
-            Assert.NotNull(result.RecursiveProperty);
-            Assert.Same(result, result.RecursiveProperty);
-            Assert.Equal(original.IntProperty, result.IntProperty);
->>>>>>> ff59706e
         }
 
         [Fact]
