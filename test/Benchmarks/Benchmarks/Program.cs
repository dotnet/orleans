﻿using System;
using System.Collections.Generic;
using System.Diagnostics;
using System.Linq;
using BenchmarkDotNet.Running;
using Benchmarks.MapReduce;
using Benchmarks.Serialization;
using Benchmarks.TransactionManager;
<<<<<<< HEAD
using Benchmarks.Transactions;
=======
using Benchmarks.Ping;
>>>>>>> 22aa7564

namespace Benchmarks
{
    class Program
    {
        private static readonly Dictionary<string, Action> _benchmarks = new Dictionary<string, Action>
        {
            ["MapReduce"] = () =>
            {
                RunBenchmark(
                "Running MapReduce benchmark", 
                () =>
                {
                    var mapReduceBenchmark = new MapReduceBenchmark();
                    mapReduceBenchmark.BenchmarkSetup();
                    return mapReduceBenchmark;
                },
                benchmark => benchmark.Bench().Wait(),
                benchmark => benchmark.Teardown());
            },
            ["Serialization"] = () =>
            {
                BenchmarkRunner.Run<SerializationBenchmarks>();
            },
            ["TransactionManager.Azure"] = () =>
            {
                RunBenchmark(
                "Running Azure TransactionManager benchmark",
                () =>
                {
                    return new TransactionManagerBenchmarks();
                },
                benchmark => benchmark.RunAgainstAzure(),
                benchmark => { });
            },
            ["TransactionManager.Memory"] = () =>
            {
                RunBenchmark(
                "Running Azure TransactionManager benchmark",
                () =>
                {
                    return new TransactionManagerBenchmarks();
                },
                benchmark => benchmark.RunAgainstMemory(),
                benchmark => { });
            },
<<<<<<< HEAD
            ["Transactions"] = () =>
            {
                RunBenchmark(
                "Running Transactions benchmark",
                () =>
                {
                    var benchmark = new TransactionBenchmark();
=======
            ["Ping"] = () =>
            {
                RunBenchmark(
                "Running Ping benchmark",
                () =>
                {
                    var benchmark = new PingBenchmark();
>>>>>>> 22aa7564
                    benchmark.Setup();
                    return benchmark;
                },
                benchmark => benchmark.RunAsync().Wait(),
                benchmark => benchmark.Teardown());
            },
        };

        // requires benchmark name or 'All' word as first parameter
        static void Main(string[] args)
        {
            if (args.Length > 0 && args[0].Equals("all", StringComparison.InvariantCultureIgnoreCase))
            {
                Console.WriteLine("Running full benchmarks suite");
                _benchmarks.Select(pair => pair.Value).ToList().ForEach(action => action());
                return;
            }

            if (args.Length == 0 || !_benchmarks.ContainsKey(args[0]))
            {
                Console.WriteLine("Please, select benchmark, list of available:");
                _benchmarks
                    .Select(pair => pair.Key)
                    .ToList()
                    .ForEach(Console.WriteLine);
                Console.WriteLine("All");
                return;
            }

            _benchmarks[args[0]]();
        }

        private static void RunBenchmark<T>(string name, Func<T> init, Action<T> benchmarkAction, Action<T> tearDown)
        {
            Console.WriteLine(name);
            var bench = init();
            var stopWatch = Stopwatch.StartNew();
            benchmarkAction(bench);
            Console.WriteLine($"Elapsed milliseconds: {stopWatch.ElapsedMilliseconds}");
            tearDown(bench);
            Console.WriteLine("Press any key to continue ...");
            Console.ReadLine();
        }
    }
}<|MERGE_RESOLUTION|>--- conflicted
+++ resolved
@@ -6,11 +6,8 @@
 using Benchmarks.MapReduce;
 using Benchmarks.Serialization;
 using Benchmarks.TransactionManager;
-<<<<<<< HEAD
+using Benchmarks.Ping;
 using Benchmarks.Transactions;
-=======
-using Benchmarks.Ping;
->>>>>>> 22aa7564
 
 namespace Benchmarks
 {
@@ -57,7 +54,6 @@
                 benchmark => benchmark.RunAgainstMemory(),
                 benchmark => { });
             },
-<<<<<<< HEAD
             ["Transactions"] = () =>
             {
                 RunBenchmark(
@@ -65,7 +61,12 @@
                 () =>
                 {
                     var benchmark = new TransactionBenchmark();
-=======
+                    benchmark.Setup();
+                    return benchmark;
+                },
+                benchmark => benchmark.RunAsync().Wait(),
+                benchmark => benchmark.Teardown());
+            },
             ["Ping"] = () =>
             {
                 RunBenchmark(
@@ -73,7 +74,6 @@
                 () =>
                 {
                     var benchmark = new PingBenchmark();
->>>>>>> 22aa7564
                     benchmark.Setup();
                     return benchmark;
                 },
