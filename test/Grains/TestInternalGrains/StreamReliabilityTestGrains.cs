--- conflicted
+++ resolved
@@ -365,11 +365,7 @@
 
         public override Task OnActivateAsync(CancellationToken cancellationToken)
         {
-<<<<<<< HEAD
-            _logger.LogInformation(String.Format("OnActivateAsync IsProducer = {0}, IsConsumer = {1}.",
-=======
-            logger.LogInformation(string.Format("OnActivateAsync IsProducer = {0}, IsConsumer = {1}.",
->>>>>>> 7bd86bfd
+            _logger.LogInformation(string.Format("OnActivateAsync IsProducer = {0}, IsConsumer = {1}.",
                 State.IsProducer, State.ConsumerSubscriptionHandles != null && State.ConsumerSubscriptionHandles.Count > 0));
             return Task.CompletedTask;
         }
