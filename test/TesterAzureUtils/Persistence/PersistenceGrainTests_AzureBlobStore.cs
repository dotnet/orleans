--- conflicted
+++ resolved
@@ -68,13 +68,6 @@
                     legacy.ClusterConfiguration.Globals.RegisterStorageProvider<UnitTests.StorageTests.MockStorageProvider>("lowercase");
 
                     legacy.ClusterConfiguration.AddMemoryStorageProvider("MemoryStore");
-<<<<<<< HEAD
-=======
-                    legacy.ClusterConfiguration.AddAzureBlobStorageProvider("GrainStorageForTest", legacy.ClusterConfiguration.Globals.DataConnectionString);
-                    legacy.ClusterConfiguration.AddAzureBlobStorageProvider("AzureStore1", legacy.ClusterConfiguration.Globals.DataConnectionString);
-                    legacy.ClusterConfiguration.AddAzureBlobStorageProvider("AzureStore2", legacy.ClusterConfiguration.Globals.DataConnectionString);
-                    legacy.ClusterConfiguration.AddAzureBlobStorageProvider("AzureStore3", legacy.ClusterConfiguration.Globals.DataConnectionString);
->>>>>>> a6e7fcd2
                 });
                 builder.AddSiloBuilderConfigurator<SiloBuilderConfigurator>();
                 builder.AddSiloBuilderConfigurator<StorageSiloBuilderConfigurator>();
