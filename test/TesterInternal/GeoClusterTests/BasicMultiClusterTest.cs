--- conflicted
+++ resolved
@@ -3,11 +3,7 @@
 using Orleans;
 using Orleans.Runtime;
 using Xunit;
-<<<<<<< HEAD
-using Assert = Xunit.Assert;
 using Xunit.Abstractions;
-=======
->>>>>>> 319d2cad
 
 namespace Tests.GeoClusterTests
 {
