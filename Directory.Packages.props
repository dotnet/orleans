--- conflicted
+++ resolved
@@ -45,11 +45,7 @@
     <PackageVersion Include="Microsoft.Extensions.Http" Version="8.0.0" />
     <PackageVersion Include="Microsoft.Extensions.Hosting.Abstractions" Version="7.0.0" />
     <PackageVersion Include="Microsoft.Extensions.Hosting" Version="8.0.0" />
-<<<<<<< HEAD
     <PackageVersion Include="Azure.Data.Tables" Version="12.9.0" />
-=======
-    <PackageVersion Include="Azure.Data.Tables" Version="12.8.1" />
->>>>>>> 50378b33
     <PackageVersion Include="Azure.Core" Version="1.41.0" />
     <PackageVersion Include="Azure.Messaging.EventHubs" Version="5.9.3" />
     <PackageVersion Include="Azure.Storage.Blobs" Version="12.21.1" />
