{
  "sdk": {
<<<<<<< HEAD
    "version": "6.0.105"
  },
  "tools": {
    "dotnet": "6.0.105"
  },
  "msbuild-sdks": {
    "Microsoft.DotNet.Arcade.Sdk": "6.0.0-beta.22267.3",
    "Microsoft.DotNet.Helix.Sdk": "6.0.0-beta.22267.3"
=======
    "rollForward": "latestFeature",
    "version": "6.0.400"
>>>>>>> 47020950
  }
}<|MERGE_RESOLUTION|>--- conflicted
+++ resolved
@@ -1,17 +1,12 @@
 {
   "sdk": {
-<<<<<<< HEAD
-    "version": "6.0.105"
+    "version": "6.0.400"
   },
   "tools": {
-    "dotnet": "6.0.105"
+    "dotnet": "6.0.400"
   },
   "msbuild-sdks": {
     "Microsoft.DotNet.Arcade.Sdk": "6.0.0-beta.22267.3",
     "Microsoft.DotNet.Helix.Sdk": "6.0.0-beta.22267.3"
-=======
-    "rollForward": "latestFeature",
-    "version": "6.0.400"
->>>>>>> 47020950
   }
 }