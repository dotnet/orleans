using System;
using System.Collections;
using System.Collections.Generic;
using System.Linq;
using System.Threading.Tasks;
using Microsoft.Extensions.Logging;
using Orleans.CodeGeneration;
using Orleans.GrainDirectory;
using Orleans.Runtime.Configuration;
using Orleans.Runtime.GrainDirectory;
using Orleans.Runtime.Messaging;
using Orleans.Runtime.Placement;
using Orleans.Runtime.Scheduler;
using Orleans.Runtime.Versions.Compatibility;
using Orleans.Serialization;

namespace Orleans.Runtime
{
    internal class Dispatcher
    {
        internal ISiloMessageCenter Transport { get; }

        private readonly OrleansTaskScheduler scheduler;
        private readonly Catalog catalog;
        private readonly ILogger logger;
        private readonly ClusterConfiguration config;
        private readonly PlacementDirectorsManager placementDirectorsManager;
        private readonly ILocalGrainDirectory localGrainDirectory;
        private readonly MessageFactory messagefactory;
        private readonly SerializationManager serializationManager;
        private readonly CompatibilityDirectorManager compatibilityDirectorManager;
        private readonly SafeRandom random;
        private readonly ILogger invokeWorkItemLogger;
        internal Dispatcher(
            OrleansTaskScheduler scheduler, 
            ISiloMessageCenter transport, 
            Catalog catalog, 
            ClusterConfiguration config,
            PlacementDirectorsManager placementDirectorsManager,
            ILocalGrainDirectory localGrainDirectory,
            MessageFactory messagefactory,
            SerializationManager serializationManager,
            CompatibilityDirectorManager compatibilityDirectorManager,
            ILoggerFactory loggerFactory)
        {
            this.scheduler = scheduler;
            this.catalog = catalog;
            Transport = transport;
            this.config = config;
            this.invokeWorkItemLogger = loggerFactory.CreateLogger<InvokeWorkItem>();
            this.placementDirectorsManager = placementDirectorsManager;
            this.localGrainDirectory = localGrainDirectory;
            this.messagefactory = messagefactory;
            this.serializationManager = serializationManager;
            this.compatibilityDirectorManager = compatibilityDirectorManager;
            logger = loggerFactory.CreateLogger<Dispatcher>();
            random = new SafeRandom();
        }

        public ISiloRuntimeClient RuntimeClient => this.catalog.RuntimeClient;

        #region Receive path

        /// <summary>
        /// Receive a new message:
        /// - validate order constraints, queue (or possibly redirect) if out of order
        /// - validate transactions constraints
        /// - invoke handler if ready, otherwise enqueue for later invocation
        /// </summary>
        /// <param name="message"></param>
        public void ReceiveMessage(Message message)
        {
            MessagingProcessingStatisticsGroup.OnDispatcherMessageReceive(message);
            // Don't process messages that have already timed out
            if (message.IsExpired)
            {
                logger.Warn(ErrorCode.Dispatcher_DroppingExpiredMessage, "Dropping an expired message: {0}", message);
                MessagingProcessingStatisticsGroup.OnDispatcherMessageProcessedError(message, "Expired");
                message.DropExpiredMessage(MessagingStatisticsGroup.Phase.Dispatch);
                return;
            }

            // check if its targeted at a new activation
            if (message.TargetGrain.IsSystemTarget)
            {
                MessagingProcessingStatisticsGroup.OnDispatcherMessageProcessedError(message, "ReceiveMessage on system target.");
                throw new InvalidOperationException("Dispatcher was called ReceiveMessage on system target for " + message);
            }

            try
            {
                Task ignore;
                ActivationData target = catalog.GetOrCreateActivation(
                    message.TargetAddress, 
                    message.IsNewPlacement,
                    message.NewGrainType,
                    String.IsNullOrEmpty(message.GenericGrainType) ? null : message.GenericGrainType, 
                    message.RequestContextData,
                    out ignore);

                if (ignore != null)
                {
                    ignore.Ignore();
                }

                if (message.Direction == Message.Directions.Response)
                {
                    ReceiveResponse(message, target);
                }
                else // Request or OneWay
                {
                    if (target.State == ActivationState.Valid)
                    {
                        catalog.ActivationCollector.TryRescheduleCollection(target);
                    }
                    // Silo is always capable to accept a new request. It's up to the activation to handle its internal state.
                    // If activation is shutting down, it will queue and later forward this request.
                    ReceiveRequest(message, target);
                }
            }
            catch (Exception ex)
            {
                try
                {
                    MessagingProcessingStatisticsGroup.OnDispatcherMessageProcessedError(message, "Non-existent activation");
              
                    var nea = ex as Catalog.NonExistentActivationException;
                    if (nea == null)
                    {
                        var str = String.Format("Error creating activation for {0}. Message {1}", message.NewGrainType, message);
                        logger.Error(ErrorCode.Dispatcher_ErrorCreatingActivation, str, ex);
                        throw new OrleansException(str, ex);
                    }

                    if (nea.IsStatelessWorker)
                    {
                        if (logger.IsEnabled(LogLevel.Debug)) logger.Debug(ErrorCode.Dispatcher_Intermediate_GetOrCreateActivation,
                           String.Format("Intermediate StatelessWorker NonExistentActivation for message {0}", message), ex);
                    }
                    else
                    {
                        logger.Info(ErrorCode.Dispatcher_Intermediate_GetOrCreateActivation,
                            String.Format("Intermediate NonExistentActivation for message {0}", message), ex);
                    }

                    ActivationAddress nonExistentActivation = nea.NonExistentActivation;

                    if (message.Direction != Message.Directions.Response)
                    {
                        // Un-register the target activation so we don't keep getting spurious messages.
                        // The time delay (one minute, as of this writing) is to handle the unlikely but possible race where
                        // this request snuck ahead of another request, with new placement requested, for the same activation.
                        // If the activation registration request from the new placement somehow sneaks ahead of this un-registration,
                        // we want to make sure that we don't un-register the activation we just created.
                        // We would add a counter here, except that there's already a counter for this in the Catalog.
                        // Note that this has to run in a non-null scheduler context, so we always queue it to the catalog's context
                        var origin = message.SendingSilo;
                        scheduler.QueueWorkItem(new ClosureWorkItem(
                            // don't use message.TargetAddress, cause it may have been removed from the headers by this time!
                            async () =>
                            {
                                try
                                {
                                    await this.localGrainDirectory.UnregisterAfterNonexistingActivation(
                                        nonExistentActivation, origin);
                                }
                                catch (Exception exc)
                                {
                                    logger.Warn(ErrorCode.Dispatcher_FailedToUnregisterNonExistingAct,
                                        String.Format("Failed to un-register NonExistentActivation {0}",
                                            nonExistentActivation), exc);
                                }
                            },
                            "LocalGrainDirectory.UnregisterAfterNonexistingActivation"),
                            catalog.SchedulingContext);

                        ProcessRequestToInvalidActivation(message, nonExistentActivation, null, "Non-existent activation");
                    }
                    else
                    {
                        logger.Warn(
                            ErrorCode.Dispatcher_NoTargetActivation,
                            nonExistentActivation.Silo.IsClient
                                ? "No target client {0} for response message: {1}. It's likely that the client recently disconnected."
                                : "No target activation {0} for response message: {1}",
                            nonExistentActivation,
                            message);

                        this.localGrainDirectory.InvalidateCacheEntry(nonExistentActivation);
                    }
                }
                catch (Exception exc)
                {
                    // Unable to create activation for this request - reject message
                    RejectMessage(message, Message.RejectionTypes.Transient, exc);
                }
            }
        }

        public void RejectMessage(
            Message message, 
            Message.RejectionTypes rejectType, 
            Exception exc, 
            string rejectInfo = null)
        {
            if (message.Direction == Message.Directions.Request)
            {
                var str = String.Format("{0} {1}", rejectInfo ?? "", exc == null ? "" : exc.ToString());
                MessagingStatisticsGroup.OnRejectedMessage(message);
                Message rejection = this.messagefactory.CreateRejectionResponse(message, rejectType, str, exc);
                SendRejectionMessage(rejection);
            }
            else
            {
                logger.Warn(ErrorCode.Messaging_Dispatcher_DiscardRejection,
                    "Discarding {0} rejection for message {1}. Exc = {2}",
                    Enum.GetName(typeof(Message.Directions), message.Direction), message, exc == null ? "" : exc.Message);
            }
        }

        internal void SendRejectionMessage(Message rejection)
        {
            if (rejection.Result == Message.ResponseTypes.Rejection)
            {
                Transport.SendMessage(rejection);
                rejection.ReleaseBodyAndHeaderBuffers();
            }
            else
            {
                throw new InvalidOperationException(
                    "Attempt to invoke Dispatcher.SendRejectionMessage() for a message that isn't a rejection.");
            }
        }

        private void ReceiveResponse(Message message, ActivationData targetActivation)
        {
            lock (targetActivation)
            {
                if (targetActivation.State == ActivationState.Invalid)
                {
                    logger.Warn(ErrorCode.Dispatcher_Receive_InvalidActivation,
                        "Response received for invalid activation {0}", message);
                    MessagingProcessingStatisticsGroup.OnDispatcherMessageProcessedError(message, "Ivalid");
                    return;
                }
                MessagingProcessingStatisticsGroup.OnDispatcherMessageProcessedOk(message);
                if (Transport.TryDeliverToProxy(message)) return;

               this.catalog.RuntimeClient.ReceiveResponse(message);
            }
        }

        /// <summary>
        /// Check if we can locally accept this message.
        /// Redirects if it can't be accepted.
        /// </summary>
        /// <param name="message"></param>
        /// <param name="targetActivation"></param>
        private void ReceiveRequest(Message message, ActivationData targetActivation)
        {
            lock (targetActivation)
            {
                if (targetActivation.State == ActivationState.Invalid)
                {
                    ProcessRequestToInvalidActivation(
                        message,
                        targetActivation.Address,
                        targetActivation.ForwardingAddress,
                        "ReceiveRequest");
                }
                else if (!ActivationMayAcceptRequest(targetActivation, message))
                {
                    // Check for deadlock before Enqueueing.
                    if (config.Globals.PerformDeadlockDetection && !message.TargetGrain.IsSystemTarget)
                    {
                        try
                        {
                            CheckDeadlock(message);
                        }
                        catch (DeadlockException exc)
                        {
                            // Record that this message is no longer flowing through the system
                            MessagingProcessingStatisticsGroup.OnDispatcherMessageProcessedError(message, "Deadlock");
                            logger.Warn(ErrorCode.Dispatcher_DetectedDeadlock, 
                                "Detected Application Deadlock: {0}", exc.Message);
                            // We want to send DeadlockException back as an application exception, rather than as a system rejection.
                            SendResponse(message, Response.ExceptionResponse(exc));
                            return;
                        }
                    }
                    EnqueueRequest(message, targetActivation);
                }
                else
                {
                    HandleIncomingRequest(message, targetActivation);
                }
            }
        }

        /// <summary>
        /// Determine if the activation is able to currently accept the given message
        /// - always accept responses
        /// For other messages, require that:
        /// - activation is properly initialized
        /// - the message would not cause a reentrancy conflict
        /// </summary>
        /// <param name="targetActivation"></param>
        /// <param name="incoming"></param>
        /// <returns></returns>
        private bool ActivationMayAcceptRequest(ActivationData targetActivation, Message incoming)
        {
            if (targetActivation.State != ActivationState.Valid) return false;
            if (!targetActivation.IsCurrentlyExecuting) return true;
            return CanInterleave(targetActivation, incoming);
        }

        /// <summary>
        /// Whether an incoming message can interleave 
        /// </summary>
        /// <param name="targetActivation"></param>
        /// <param name="incoming"></param>
        /// <returns></returns>
        public bool CanInterleave(ActivationData targetActivation, Message incoming)
        {
            bool canInterleave = 
                   incoming.IsAlwaysInterleave
                || targetActivation.Running == null
                || (targetActivation.Running.IsReadOnly && incoming.IsReadOnly)
                || targetActivation.ActivationId.Equals(incoming.SendingActivation)
                || catalog.CanInterleave(targetActivation.ActivationId, incoming);

            return canInterleave;
        }

        /// <summary>
        /// https://github.com/dotnet/orleans/issues/3184
        /// Checks whether reentrancy is allowed for calls to grains that are already part of the call chain.
        /// Covers following case: grain A calls grain B, and while executing the invoked method B calls back to A. 
        /// Design: Senders collection `RunningRequestsSenders` contains sending grains references
        /// during duration of request processing. If target of outgoing request is found in that collection - 
        /// such request will be marked as interleaving in order to prevent deadlocks.
        /// </summary>
        private void MarkSameCallChainMessageAsInterleaving(ActivationData sendingActivation, Message outgoing)
        {
            if (sendingActivation?.RunningRequestsSenders.Contains(outgoing.TargetActivation) == true)
            {
                outgoing.IsAlwaysInterleave = true;
            }
        }

        /// <summary>
        /// Check if the current message will cause deadlock.
        /// Throw DeadlockException if yes.
        /// </summary>
        /// <param name="message">Message to analyze</param>
        private void CheckDeadlock(Message message)
        {
            var requestContext = message.RequestContextData;
            object obj;
            if (requestContext == null ||
                !requestContext.TryGetValue(RequestContext.CALL_CHAIN_REQUEST_CONTEXT_HEADER, out obj) ||
                obj == null) return; // first call in a chain

            var prevChain = ((IList)obj);
            ActivationId nextActivationId = message.TargetActivation;
            // check if the target activation already appears in the call chain.
            foreach (object invocationObj in prevChain)
            {
                var prevId = ((RequestInvocationHistory)invocationObj).ActivationId;
                if (!prevId.Equals(nextActivationId) || catalog.CanInterleave(nextActivationId, message)) continue;

                var newChain = new List<RequestInvocationHistory>();
                newChain.AddRange(prevChain.Cast<RequestInvocationHistory>());
                newChain.Add(new RequestInvocationHistory(message.TargetGrain, message.TargetActivation, message.DebugContext));

                throw new DeadlockException(
                    String.Format(
                        "Deadlock Exception for grain call chain {0}.",
                        Utils.EnumerableToString(
                            newChain,
                            elem => String.Format("{0}.{1}", elem.GrainId, elem.DebugContext))),
                    newChain.Select(req => new Tuple<GrainId, string>(req.GrainId, req.DebugContext)).ToList());
            }
        }

        /// <summary>
        /// Handle an incoming message and queue/invoke appropriate handler
        /// </summary>
        /// <param name="message"></param>
        /// <param name="targetActivation"></param>
        public void HandleIncomingRequest(Message message, ActivationData targetActivation)
        {
            lock (targetActivation)
            {
                if (targetActivation.Grain.IsGrain && message.IsUsingInterfaceVersions)
                {
                    var request = ((InvokeMethodRequest)message.GetDeserializedBody(this.serializationManager));
                    var compatibilityDirector = compatibilityDirectorManager.GetDirector(request.InterfaceId);
                    var currentVersion = catalog.GrainTypeManager.GetLocalSupportedVersion(request.InterfaceId);
                    if (!compatibilityDirector.IsCompatible(request.InterfaceVersion, currentVersion))
                        catalog.DeactivateActivationOnIdle(targetActivation);
                }

                if (targetActivation.State == ActivationState.Invalid || targetActivation.State == ActivationState.Deactivating)
                {
                    ProcessRequestToInvalidActivation(message, targetActivation.Address, targetActivation.ForwardingAddress, "HandleIncomingRequest");
                    return;
                }

                // Now we can actually scheduler processing of this request
                targetActivation.RecordRunning(message);

                MessagingProcessingStatisticsGroup.OnDispatcherMessageProcessedOk(message);
                scheduler.QueueWorkItem(new InvokeWorkItem(targetActivation, message, this, this.invokeWorkItemLogger), targetActivation.SchedulingContext);
            }
        }

        /// <summary>
        /// Enqueue message for local handling after transaction completes
        /// </summary>
        /// <param name="message"></param>
        /// <param name="targetActivation"></param>
        private void EnqueueRequest(Message message, ActivationData targetActivation)
        {
            var overloadException = targetActivation.CheckOverloaded(logger);
            if (overloadException != null)
            {
                MessagingProcessingStatisticsGroup.OnDispatcherMessageProcessedError(message, "Overload2");
                RejectMessage(message, Message.RejectionTypes.Overloaded, overloadException, "Target activation is overloaded " + targetActivation);
                return;
            }

            switch (targetActivation.EnqueueMessage(message))
            {
                case ActivationData.EnqueueMessageResult.Success:
                    // Great, nothing to do
                    break;
                case ActivationData.EnqueueMessageResult.ErrorInvalidActivation:
                    ProcessRequestToInvalidActivation(message, targetActivation.Address, targetActivation.ForwardingAddress, "EnqueueRequest");
                    break;
                case ActivationData.EnqueueMessageResult.ErrorStuckActivation:
                    // Avoid any new call to this activation
                    catalog.DeactivateStuckActivation(targetActivation);
                    ProcessRequestToInvalidActivation(message, targetActivation.Address, targetActivation.ForwardingAddress, "EnqueueRequest - blocked grain");
                    break;
                default:
                    throw new ArgumentOutOfRangeException();
            }

            // Dont count this as end of processing. The message will come back after queueing via HandleIncomingRequest.

#if DEBUG
            // This is a hot code path, so using #if to remove diags from Release version
            // Note: Caller already holds lock on activation
            if (logger.IsEnabled(LogLevel.Trace)) logger.Trace(ErrorCode.Dispatcher_EnqueueMessage,
                "EnqueueMessage for {0}: targetActivation={1}", message.TargetActivation, targetActivation.DumpStatus());
#endif
        }

        internal void ProcessRequestToInvalidActivation(
            Message message, 
            ActivationAddress oldAddress, 
            ActivationAddress forwardingAddress, 
            string failedOperation, 
            Exception exc = null)
        {
            // Just use this opportunity to invalidate local Cache Entry as well. 
            if (oldAddress != null)
            {
                this.localGrainDirectory.InvalidateCacheEntry(oldAddress);
            }
            // IMPORTANT: do not do anything on activation context anymore, since this activation is invalid already.
            scheduler.QueueWorkItem(new ClosureWorkItem(
                () => TryForwardRequest(message, oldAddress, forwardingAddress, failedOperation, exc)),
                catalog.SchedulingContext);
        }

        internal void ProcessRequestsToInvalidActivation(
            List<Message> messages,
            ActivationAddress oldAddress,
            ActivationAddress forwardingAddress, 
            string failedOperation,
            Exception exc = null,
            bool rejectMessages = false)
        {
            // Just use this opportunity to invalidate local Cache Entry as well. 
            if (oldAddress != null)
            {
                this.localGrainDirectory.InvalidateCacheEntry(oldAddress);
            }

            if (logger.IsEnabled(LogLevel.Information))
            {
                logger.Info(ErrorCode.Messaging_Dispatcher_ForwardingRequests,
                    string.Format("Forwarding {0} requests destined for address {1} to address {2} after {3}.",
                        messages.Count, oldAddress, forwardingAddress,
                        failedOperation));
            }

            // IMPORTANT: do not do anything on activation context anymore, since this activation is invalid already.
            scheduler.QueueWorkItem(new ClosureWorkItem(
                () =>
                {
                    foreach (var message in messages)
                    {
                        if (rejectMessages)
                        {
                            RejectMessage(message, Message.RejectionTypes.Transient, exc, failedOperation);
                        }
                        else
                        {
                            TryForwardRequest(message, oldAddress, forwardingAddress, failedOperation, exc);
                        }
                        
                    }
                }
                ), catalog.SchedulingContext);
        }

        internal void TryForwardRequest(Message message, ActivationAddress oldAddress, ActivationAddress forwardingAddress, string failedOperation, Exception exc = null)
        {
            bool forwardingSucceded = true;
            try
            {

                logger.Info(ErrorCode.Messaging_Dispatcher_TryForward, 
                    String.Format("Trying to forward after {0}, ForwardCount = {1}. Message {2}.", failedOperation, message.ForwardCount, message));

                // if this message is from a different cluster and hit a non-existing activation
                // in this cluster (which can happen due to stale cache or directory states)
                // we forward it back to the original silo it came from in the original cluster,
                // and target it to a fictional activation that is guaranteed to not exist.
                // This ensures that the GSI protocol creates a new instance there instead of here.
                if (forwardingAddress == null
                    && message.TargetSilo != message.SendingSilo
                    && !this.localGrainDirectory.IsSiloInCluster(message.SendingSilo))
                {
                    message.IsReturnedFromRemoteCluster = true; // marks message to force invalidation of stale directory entry
                    forwardingAddress = ActivationAddress.NewActivationAddress(message.SendingSilo, message.TargetGrain);
                    logger.Info(ErrorCode.Messaging_Dispatcher_ReturnToOriginCluster,
                        String.Format("Forwarding back to origin cluster, to fictional activation {0}", message));
                }

                MessagingProcessingStatisticsGroup.OnDispatcherMessageReRouted(message);
                if (oldAddress != null)
                {
                    message.AddToCacheInvalidationHeader(oldAddress);
                }

                forwardingSucceded = this.TryForwardMessage(message, forwardingAddress);
            }
            catch (Exception exc2)
            {
                forwardingSucceded = false;
                exc = exc2;
            }
            finally
            {
                if (!forwardingSucceded)
                {
                    var str = String.Format("Forwarding failed: tried to forward message {0} for {1} times after {2} to invalid activation. Rejecting now.", 
                        message, message.ForwardCount, failedOperation);
                    logger.Warn(ErrorCode.Messaging_Dispatcher_TryForwardFailed, str, exc);
                    RejectMessage(message, Message.RejectionTypes.Transient, exc, str);
                }
            }
        }

        /// <summary>
        /// Reroute a message coming in through a gateway
        /// </summary>
        /// <param name="message"></param>
        internal void RerouteMessage(Message message)
        {
            ResendMessageImpl(message);
        }

        internal bool TryResendMessage(Message message)
        {
            if (!message.MayResend(this.config.Globals.MaxResendCount)) return false;

            message.ResendCount = message.ResendCount + 1;
            MessagingProcessingStatisticsGroup.OnIgcMessageResend(message);
            ResendMessageImpl(message);
            return true;
        }

        internal bool TryForwardMessage(Message message, ActivationAddress forwardingAddress)
        {
            if (!message.MayForward(this.config.Globals)) return false;

            message.ForwardCount = message.ForwardCount + 1;
            MessagingProcessingStatisticsGroup.OnIgcMessageForwared(message);
            ResendMessageImpl(message, forwardingAddress);
            return true;
        }

        private void ResendMessageImpl(Message message, ActivationAddress forwardingAddress = null)
        {
            if (logger.IsEnabled(LogLevel.Debug)) logger.Debug("Resend {0}", message);
            message.TargetHistory = message.GetTargetHistory();

            if (message.TargetGrain.IsSystemTarget)
            {
                this.SendSystemTargetMessage(message);
            }
            else if (forwardingAddress != null)
            {
                message.TargetAddress = forwardingAddress;
                message.IsNewPlacement = false;
                this.Transport.SendMessage(message);
            }
            else
            {
                message.TargetActivation = null;
                message.TargetSilo = null;
                message.ClearTargetAddress();
                this.SendMessage(message);
            }
        }

        #endregion

        #region Send path

        /// <summary>
        /// Send an outgoing message, may complete synchronously
        /// - may buffer for transaction completion / commit if it ends a transaction
        /// - choose target placement address, maintaining send order
        /// - add ordering info and maintain send order
        /// 
        /// </summary>
        /// <param name="message"></param>
        /// <param name="sendingActivation"></param>
        public Task AsyncSendMessage(Message message, ActivationData sendingActivation = null)
        {
            Action<Exception> onAddressingFailure = ex =>
            {
                if (ShouldLogError(ex))
                {
                    logger.Error(ErrorCode.Dispatcher_SelectTarget_Failed, $"SelectTarget failed with {ex.Message}", ex);
                }

                MessagingProcessingStatisticsGroup.OnDispatcherMessageProcessedError(message, "SelectTarget failed");
                RejectMessage(message, Message.RejectionTypes.Unrecoverable, ex);
            };

            Func<Task, Task> transportMessageAfterAddressing = async addressMessageTask =>
            {
                try
                {
                    await addressMessageTask;
                }
                catch (Exception ex)
                {
                    onAddressingFailure(ex);
                    return;
                }

                TransportMessage(message, sendingActivation);
            };

            try
            {
                var messageAddressingTask = AddressMessage(message);
                if (messageAddressingTask.Status == TaskStatus.RanToCompletion)
                {
                    TransportMessage(message, sendingActivation);
                }
                else
                {
                    return transportMessageAfterAddressing(messageAddressingTask);
                }
            }
            catch (Exception ex)
            {
                onAddressingFailure(ex);
            }

            return Task.CompletedTask;
        }

        private bool ShouldLogError(Exception ex)
        {
            return !(ex.GetBaseException() is KeyNotFoundException) &&
                   !(ex.GetBaseException() is ClientNotAvailableException);
        }

        // this is a compatibility method for portions of the code base that don't use
        // async/await yet, which is almost everything. there's no liability to discarding the
        // Task returned by AsyncSendMessage()
        internal void SendMessage(Message message, ActivationData sendingActivation = null)
        {
            AsyncSendMessage(message, sendingActivation).Ignore();
        }

        /// <summary>
        /// Resolve target address for a message
        /// - use transaction info
        /// - check ordering info in message and sending activation
        /// - use sender's placement strategy
        /// </summary>
        /// <param name="message"></param>
        /// <returns>Resolve when message is addressed (modifies message fields)</returns>
        private Task AddressMessage(Message message)
        {
            var targetAddress = message.TargetAddress;
            if (targetAddress.IsComplete) return Task.CompletedTask;

            // placement strategy is determined by searching for a specification. first, we check for a strategy associated with the grain reference,
            // second, we check for a strategy associated with the target's interface. third, we check for a strategy associated with the activation sending the
            // message.
            var strategy = targetAddress.Grain.IsGrain ? catalog.GetGrainPlacementStrategy(targetAddress.Grain) : null;
         
            var request = message.IsUsingInterfaceVersions
                ? message.GetDeserializedBody(this.serializationManager) as InvokeMethodRequest
                : null;
            var target = new PlacementTarget(message.TargetGrain, request?.InterfaceId ?? 0, request?.InterfaceVersion ?? 0);

            PlacementResult placementResult;
            if (placementDirectorsManager.TrySelectActivationSynchronously(
                message.SendingAddress, target, this.catalog, strategy, out placementResult) && placementResult != null)
            {
                SetMessageTargetPlacement(message, placementResult, targetAddress);
                return Task.CompletedTask;
            }

           return AddressMessageAsync(message, target, strategy, targetAddress);
        }

        private async Task AddressMessageAsync(Message message, PlacementTarget target, PlacementStrategy strategy, ActivationAddress targetAddress)
        {
            var placementResult = await placementDirectorsManager.SelectOrAddActivation(
                message.SendingAddress, target, this.catalog, strategy);
            SetMessageTargetPlacement(message, placementResult, targetAddress);
        }


        private void SetMessageTargetPlacement(Message message, PlacementResult placementResult, ActivationAddress targetAddress)
        {
            if (placementResult.IsNewPlacement && targetAddress.Grain.IsClient)
            {
                logger.Error(ErrorCode.Dispatcher_AddressMsg_UnregisteredClient, $"AddressMessage could not find target for client pseudo-grain {message}");
                throw new KeyNotFoundException($"Attempting to send a message {message} to an unregistered client pseudo-grain {targetAddress.Grain}");
            }

            message.SetTargetPlacement(placementResult);
            if (placementResult.IsNewPlacement)
            {
                CounterStatistic.FindOrCreate(StatisticNames.DISPATCHER_NEW_PLACEMENT).Increment();
            }
            if (logger.IsEnabled(LogLevel.Trace)) logger.Trace(ErrorCode.Dispatcher_AddressMsg_SelectTarget, "AddressMessage Placement SelectTarget {0}", message);
        }

        internal void SendResponse(Message request, Response response)
        {
            // create the response
            var message = this.messagefactory.CreateResponseMessage(request);
            message.BodyObject = response;

            if (message.TargetGrain.IsSystemTarget)
            {
                SendSystemTargetMessage(message);
            }
            else
            {
                TransportMessage(message);
            }
        }

        internal void SendSystemTargetMessage(Message message)
        {
            message.Category = message.TargetGrain.Equals(Constants.MembershipOracleId) ? 
                Message.Categories.Ping : Message.Categories.System;

            if (message.TargetSilo == null)
            {
                message.TargetSilo = Transport.MyAddress;
            }
            if (message.TargetActivation == null)
            {
                message.TargetActivation = ActivationId.GetSystemActivation(message.TargetGrain, message.TargetSilo);
            }

            TransportMessage(message);
        }

        /// <summary>
        /// Directly send a message to the transport without processing
        /// </summary>
        /// <param name="message"></param>
        public void TransportMessage(Message message, ActivationData sendingActivation = null)
        {
<<<<<<< HEAD
            MarkSameCallChainMessageAsInterleaving(sendingActivation, message);
            if (logger.IsVerbose2) logger.Verbose2(ErrorCode.Dispatcher_Send_AddressedMessage, "Addressed message {0}", message);
=======
            if (logger.IsEnabled(LogLevel.Trace)) logger.Trace(ErrorCode.Dispatcher_Send_AddressedMessage, "Addressed message {0}", message);
>>>>>>> 26d90535
            Transport.SendMessage(message);
        }

        #endregion
        #region Execution

        /// <summary>
        /// Invoked when an activation has finished a transaction and may be ready for additional transactions
        /// </summary>
        /// <param name="activation">The activation that has just completed processing this message</param>
        /// <param name="message">The message that has just completed processing. 
        /// This will be <c>null</c> for the case of completion of Activate/Deactivate calls.</param>
        internal void OnActivationCompletedRequest(ActivationData activation, Message message)
        {
            lock (activation)
            {
#if DEBUG
                // This is a hot code path, so using #if to remove diags from Release version
                if (logger.IsEnabled(LogLevel.Trace))
                {
                    logger.Trace(ErrorCode.Dispatcher_OnActivationCompletedRequest_Waiting,
                        "OnActivationCompletedRequest {0}: Activation={1}", activation.ActivationId, activation.DumpStatus());
                }
#endif
                activation.ResetRunning(message);

                // ensure inactive callbacks get run even with transactions disabled
                if (!activation.IsCurrentlyExecuting)
                    activation.RunOnInactive();

                // Run message pump to see if there is a new request arrived to be processed
                RunMessagePump(activation);
            }
        }

        internal void RunMessagePump(ActivationData activation)
        {
            // Note: this method must be called while holding lock (activation)
#if DEBUG
            // This is a hot code path, so using #if to remove diags from Release version
            // Note: Caller already holds lock on activation
            if (logger.IsEnabled(LogLevel.Trace))
            {
                logger.Trace(ErrorCode.Dispatcher_ActivationEndedTurn_Waiting,
                    "RunMessagePump {0}: Activation={1}", activation.ActivationId, activation.DumpStatus());
            }
#endif
            // don't run any messages if activation is not ready or deactivating
            if (activation.State != ActivationState.Valid) return;

            bool runLoop;
            do
            {
                runLoop = false;
                var nextMessage = activation.PeekNextWaitingMessage();
                if (nextMessage == null) continue;
                if (!ActivationMayAcceptRequest(activation, nextMessage)) continue;
                
                activation.DequeueNextWaitingMessage();
                // we might be over-writing an already running read only request.
                HandleIncomingRequest(nextMessage, activation);
                runLoop = true;
            }
            while (runLoop);
        }

        #endregion
    }
}<|MERGE_RESOLUTION|>--- conflicted
+++ resolved
@@ -791,12 +791,8 @@
         /// <param name="message"></param>
         public void TransportMessage(Message message, ActivationData sendingActivation = null)
         {
-<<<<<<< HEAD
             MarkSameCallChainMessageAsInterleaving(sendingActivation, message);
-            if (logger.IsVerbose2) logger.Verbose2(ErrorCode.Dispatcher_Send_AddressedMessage, "Addressed message {0}", message);
-=======
             if (logger.IsEnabled(LogLevel.Trace)) logger.Trace(ErrorCode.Dispatcher_Send_AddressedMessage, "Addressed message {0}", message);
->>>>>>> 26d90535
             Transport.SendMessage(message);
         }
 
