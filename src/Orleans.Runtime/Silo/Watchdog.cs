#nullable enable
using System;
using System.Collections.Generic;
using System.Diagnostics;
using System.Linq;
using System.Text;
using System.Threading;
using Microsoft.Extensions.Logging;
using Microsoft.Extensions.Options;
using Orleans.Configuration;

namespace Orleans.Runtime
{
    /// <summary>
    /// Monitors runtime and component health periodically, reporting complaints.
    /// </summary>
    internal partial class Watchdog(IOptions<ClusterMembershipOptions> clusterMembershipOptions, IEnumerable<IHealthCheckParticipant> participants, ILogger<Watchdog> logger) : IDisposable
    {
        private static readonly TimeSpan PlatformWatchdogHeartbeatPeriod = TimeSpan.FromMilliseconds(1000);
        private readonly CancellationTokenSource _cancellation = new();
        private readonly TimeSpan _componentHealthCheckPeriod = clusterMembershipOptions.Value.LocalHealthDegradationMonitoringPeriod;
        private readonly List<IHealthCheckParticipant> _participants = participants.ToList();
        private readonly ILogger _logger = logger;
        private ValueStopwatch _platformWatchdogStopwatch;
        private ValueStopwatch _componentWatchdogStopwatch;

        // GC pause duration since process start.
        private TimeSpan _cumulativeGCPauseDuration;

        private DateTime _lastComponentHealthCheckTime;
        private Thread? _platformWatchdogThread;
        private Thread? _componentWatchdogThread;

        public void Start()
        {
            LogDebugStartingSiloWatchdog(_logger);

            if (_platformWatchdogThread is not null)
            {
                throw new InvalidOperationException("Watchdog.Start may not be called more than once");
            }

            var now = DateTime.UtcNow;
            _platformWatchdogStopwatch = ValueStopwatch.StartNew();
            _cumulativeGCPauseDuration = GC.GetTotalPauseDuration();

            _platformWatchdogThread = new Thread(RunPlatformWatchdog)
            {
                IsBackground = true,
                Name = "Orleans.Runtime.Watchdog.Platform",
            };
            _platformWatchdogThread.Start();

            _componentWatchdogStopwatch = ValueStopwatch.StartNew();
            _lastComponentHealthCheckTime = DateTime.UtcNow;

            _componentWatchdogThread = new Thread(RunComponentWatchdog)
            {
                IsBackground = true,
                Name = "Orleans.Runtime.Watchdog.Component",
            };

            _componentWatchdogThread.Start();

            LogDebugSiloWatchdogStartedSuccessfully(_logger);
        }

        public void Stop()
        {
            Dispose();
        }

        protected void RunPlatformWatchdog()
        {
            while (!_cancellation.IsCancellationRequested)
            {
                try
                {
                    CheckRuntimeHealth();
                }
                catch (Exception exc)
                {
                    LogErrorPlatformWatchdogInternalError(_logger, exc);
                }

                _platformWatchdogStopwatch.Restart();
                _cumulativeGCPauseDuration = GC.GetTotalPauseDuration();
                _cancellation.Token.WaitHandle.WaitOne(PlatformWatchdogHeartbeatPeriod);
            }
        }

        private void CheckRuntimeHealth()
        {
            if (Debugger.IsAttached)
            {
                return;
            }

            var pauseDurationSinceLastTick = GC.GetTotalPauseDuration() - _cumulativeGCPauseDuration;
            var timeSinceLastTick = _platformWatchdogStopwatch.Elapsed;
            if (timeSinceLastTick > PlatformWatchdogHeartbeatPeriod.Multiply(2))
            {
                var gc = new[] { GC.CollectionCount(0), GC.CollectionCount(1), GC.CollectionCount(2) };
                LogWarningSiloHeartbeatTimerStalled(_logger, timeSinceLastTick, pauseDurationSinceLastTick, GC.GetTotalMemory(false) / (1024 * 1024), gc[0], gc[1], gc[2]);
            }

            var timeSinceLastParticipantCheck = _componentWatchdogStopwatch.Elapsed;
            if (timeSinceLastParticipantCheck > _componentHealthCheckPeriod.Multiply(2))
            {
                LogWarningParticipantCheckThreadStalled(_logger, timeSinceLastParticipantCheck);
            }
        }

        protected void RunComponentWatchdog()
        {
            while (!_cancellation.IsCancellationRequested)
            {
                try
                {
                    CheckComponentHealth();
                }
                catch (Exception exc)
                {
                    LogErrorComponentHealthCheckInternalError(_logger, exc);
                }

                _componentWatchdogStopwatch.Restart();
                _cancellation.Token.WaitHandle.WaitOne(_componentHealthCheckPeriod);
            }
        }

        private void CheckComponentHealth()
        {
            WatchdogInstruments.HealthChecks.Add(1);
            var numFailedChecks = 0;
            StringBuilder? complaints = null;

            // Restart the timer before the check to reduce false positives for the stall checker.
            _componentWatchdogStopwatch.Restart();
            foreach (var participant in _participants)
            {
                try
                {
                    var ok = participant.CheckHealth(_lastComponentHealthCheckTime, out var complaint);
                    if (!ok)
                    {
                        complaints ??= new StringBuilder();
                        if (complaints.Length > 0)
                        {
                            complaints.Append(' ');
                        }

                        complaints.Append($"{participant.GetType()} failed health check with complaint \"{complaint}\".");
                        ++numFailedChecks;
                    }
                }
                catch (Exception exc)
                {
                    LogWarningHealthCheckParticipantException(_logger, exc, participant.GetType());
                }
            }

            if (complaints != null)
            {
                WatchdogInstruments.FailedHealthChecks.Add(1);
<<<<<<< HEAD
                LogWarningHealthCheckFailure(_logger, numFailedChecks, _participants.Count, complaints);
=======
                if (!Debugger.IsAttached)
                {
                    _logger.LogWarning((int)ErrorCode.Watchdog_HealthCheckFailure, "{FailedChecks} of {ParticipantCount} components reported issues. Complaints: {Complaints}", numFailedChecks, _participants.Count, complaints);
                }
>>>>>>> 3f74d5ab
            }

            _lastComponentHealthCheckTime = DateTime.UtcNow;
        }

        public void Dispose()
        {
            try
            {
                _cancellation.Cancel();
            }
            catch
            {
                // Ignore.
            }

            try
            {
                _componentWatchdogThread?.Join();
            }
            catch
            {
                // Ignore.
            }

            try
            {
                _platformWatchdogThread?.Join();
            }
            catch
            {
                // Ignore.
            }
        }

        private readonly struct ParticipantTypeLogValue(Type participantType)
        {
            public override string ToString() => participantType.ToString();
        }

        [LoggerMessage(
            Level = LogLevel.Debug,
            Message = "Starting silo watchdog"
        )]
        private static partial void LogDebugStartingSiloWatchdog(ILogger logger);

        [LoggerMessage(
            Level = LogLevel.Debug,
            Message = "Silo watchdog started successfully."
        )]
        private static partial void LogDebugSiloWatchdogStartedSuccessfully(ILogger logger);

        [LoggerMessage(
            EventId = (int)ErrorCode.Watchdog_InternalError,
            Level = LogLevel.Error,
            Message = "Platform watchdog encountered an internal error"
        )]
        private static partial void LogErrorPlatformWatchdogInternalError(ILogger logger, Exception exc);

        [LoggerMessage(
            EventId = (int)ErrorCode.SiloHeartbeatTimerStalled,
            Level = LogLevel.Warning,
            Message = ".NET Runtime Platform stalled for {TimeSinceLastTick}. Total GC Pause duration during that period: {PauseDurationSinceLastTick}. We are now using a total of {TotalMemory}MB memory. Collection counts per generation: 0: {GCGen0Count}, 1: {GCGen1Count}, 2: {GCGen2Count}"
        )]
        private static partial void LogWarningSiloHeartbeatTimerStalled(ILogger logger, TimeSpan timeSinceLastTick, TimeSpan pauseDurationSinceLastTick, long totalMemory, int gcGen0Count, int gcGen1Count, int gcGen2Count);

        [LoggerMessage(
            EventId = (int)ErrorCode.SiloHeartbeatTimerStalled,
            Level = LogLevel.Warning,
            Message = "Participant check thread has not completed for {TimeSinceLastTick}, potentially indicating lock contention or deadlock, CPU starvation, or another execution anomaly."
        )]
        private static partial void LogWarningParticipantCheckThreadStalled(ILogger logger, TimeSpan timeSinceLastTick);

        [LoggerMessage(
            EventId = (int)ErrorCode.Watchdog_InternalError,
            Level = LogLevel.Error,
            Message = "Component health check encountered an internal error"
        )]
        private static partial void LogErrorComponentHealthCheckInternalError(ILogger logger, Exception exc);

        [LoggerMessage(
            EventId = (int)ErrorCode.Watchdog_ParticipantThrownException,
            Level = LogLevel.Warning,
            Message = "Health check participant {Participant} has thrown an exception from its CheckHealth method."
        )]
        private static partial void LogWarningHealthCheckParticipantException(ILogger logger, Exception exc, Type participant);

        [LoggerMessage(
            EventId = (int)ErrorCode.Watchdog_HealthCheckFailure,
            Level = LogLevel.Warning,
            Message = "{FailedChecks} of {ParticipantCount} components reported issues. Complaints: {Complaints}"
        )]
        private static partial void LogWarningHealthCheckFailure(ILogger logger, int failedChecks, int participantCount, StringBuilder complaints);
    }
}<|MERGE_RESOLUTION|>--- conflicted
+++ resolved
@@ -163,14 +163,7 @@
             if (complaints != null)
             {
                 WatchdogInstruments.FailedHealthChecks.Add(1);
-<<<<<<< HEAD
                 LogWarningHealthCheckFailure(_logger, numFailedChecks, _participants.Count, complaints);
-=======
-                if (!Debugger.IsAttached)
-                {
-                    _logger.LogWarning((int)ErrorCode.Watchdog_HealthCheckFailure, "{FailedChecks} of {ParticipantCount} components reported issues. Complaints: {Complaints}", numFailedChecks, _participants.Count, complaints);
-                }
->>>>>>> 3f74d5ab
             }
 
             _lastComponentHealthCheckTime = DateTime.UtcNow;
