using System;
using System.Collections.Generic;
using System.Diagnostics;
using System.Linq;
using System.Net;
using System.Runtime;
using System.Text;
using System.Threading;
using System.Threading.Tasks;

using Microsoft.Extensions.DependencyInjection;
using Microsoft.Extensions.Logging;
using Microsoft.Extensions.Options;
using Orleans.Runtime.ConsistentRing;
using Orleans.Runtime.Counters;
using Orleans.Runtime.GrainDirectory;
using Orleans.Runtime.LogConsistency;
using Orleans.Runtime.Messaging;
using Orleans.Runtime.MultiClusterNetwork;
using Orleans.Runtime.Providers;
using Orleans.Runtime.ReminderService;
using Orleans.Runtime.Scheduler;
using Orleans.Services;
using Orleans.Streams;
using Orleans.Transactions;
using Orleans.Runtime.Versions;
using Orleans.Versions;
using Orleans.ApplicationParts;
using Orleans.Configuration;
using Orleans.Serialization;

namespace Orleans.Runtime
{
    /// <summary>
    /// Orleans silo.
    /// </summary>
    public class Silo
    {
        /// <summary> Standard name for Primary silo. </summary>
        public const string PrimarySiloName = "Primary";

        /// <summary> Silo Types. </summary>
        public enum SiloType
        {
            /// <summary> No silo type specified. </summary>
            None = 0,
            /// <summary> Primary silo. </summary>
            Primary,
            /// <summary> Secondary silo. </summary>
            Secondary,
        }

        private readonly ILocalSiloDetails siloDetails;
        private readonly ClusterOptions clusterOptions;
        private readonly ISiloMessageCenter messageCenter;
        private readonly OrleansTaskScheduler scheduler;
        private readonly LocalGrainDirectory localGrainDirectory;
        private readonly ActivationDirectory activationDirectory;
        private readonly IncomingMessageAgent incomingAgent;
        private readonly IncomingMessageAgent incomingSystemAgent;
        private readonly IncomingMessageAgent incomingPingAgent;
        private readonly ILogger logger;
        private TypeManager typeManager;
        private readonly TaskCompletionSource<int> siloTerminatedTask =
            new TaskCompletionSource<int>(TaskCreationOptions.RunContinuationsAsynchronously);
        private readonly SiloStatisticsManager siloStatistics;
        private readonly InsideRuntimeClient runtimeClient;
        private IReminderService reminderService;
        private SystemTarget fallbackScheduler;
        private readonly IMembershipOracle membershipOracle;
        private readonly IMultiClusterOracle multiClusterOracle;
        private readonly ExecutorService executorService;
        private Watchdog platformWatchdog;
        private readonly TimeSpan initTimeout;
        private readonly TimeSpan stopTimeout = TimeSpan.FromMinutes(1);
        private readonly Catalog catalog;
        private readonly List<IHealthCheckParticipant> healthCheckParticipants = new List<IHealthCheckParticipant>();
        private readonly object lockable = new object();
        private readonly GrainFactory grainFactory;
<<<<<<< HEAD
        private readonly ISiloLifecycleSubject siloLifecycle;
        private List<GrainService> grainServices = new List<GrainService>();
=======
        private readonly SiloLifecycle siloLifecycle;
        private List<GrainService> grainServices;
>>>>>>> e39c42b3

        private readonly ILoggerFactory loggerFactory;
        /// <summary>
        /// Gets the type of this 
        /// </summary>
        internal string Name => this.siloDetails.Name;
        internal OrleansTaskScheduler LocalScheduler { get { return scheduler; } }
        internal ILocalGrainDirectory LocalGrainDirectory { get { return localGrainDirectory; } }
        internal IMultiClusterOracle LocalMultiClusterOracle { get { return multiClusterOracle; } }
        internal IConsistentRingProvider RingProvider { get; private set; }
        internal ICatalog Catalog => catalog;

        internal SystemStatus SystemStatus { get; set; }

        internal IServiceProvider Services { get; }

        /// <summary> SiloAddress for this silo. </summary>
        public SiloAddress SiloAddress => this.siloDetails.SiloAddress;

        /// <summary>
        ///  Silo termination event used to signal shutdown of this silo.
        /// </summary>
        public WaitHandle SiloTerminatedEvent // one event for all types of termination (shutdown, stop and fast kill).
            => ((IAsyncResult)this.siloTerminatedTask.Task).AsyncWaitHandle;

        public Task SiloTerminated { get { return this.siloTerminatedTask.Task; } } // one event for all types of termination (shutdown, stop and fast kill).

        private SchedulingContext membershipOracleContext;
        private SchedulingContext multiClusterOracleContext;
        private SchedulingContext reminderServiceContext;
        private LifecycleSchedulingSystemTarget lifecycleSchedulingSystemTarget;

        /// <summary>
        /// Initializes a new instance of the <see cref="Silo"/> class.
        /// </summary>
        /// <param name="initializationParams">The silo initialization parameters.</param>
        /// <param name="services">Dependency Injection container</param>
        [System.Diagnostics.CodeAnalysis.SuppressMessage("Microsoft.Reliability", "CA2000:Dispose objects before losing scope",
            Justification = "Should not Dispose of messageCenter in this method because it continues to run / exist after this point.")]
        public Silo(ILocalSiloDetails siloDetails, IServiceProvider services)
        {
            string name = siloDetails.Name;
            // Temporarily still require this. Hopefuly gone when 2.0 is released.
            this.siloDetails = siloDetails;
            this.SystemStatus = SystemStatus.Creating;
            AsynchAgent.IsStarting = true;

            var startTime = DateTime.UtcNow;

            IOptions<SiloStatisticsOptions> statisticsOptions = services.GetRequiredService<IOptions<SiloStatisticsOptions>>();
            StatisticsCollector.Initialize(statisticsOptions.Value.CollectionLevel);

            IOptions<ClusterMembershipOptions> clusterMembershipOptions = services.GetRequiredService<IOptions<ClusterMembershipOptions>>();
            initTimeout = clusterMembershipOptions.Value.MaxJoinAttemptTime;
            if (Debugger.IsAttached)
            {
                initTimeout = StandardExtensions.Max(TimeSpan.FromMinutes(10), clusterMembershipOptions.Value.MaxJoinAttemptTime);
                stopTimeout = initTimeout;
            }

            var localEndpoint = this.siloDetails.SiloAddress.Endpoint;

            services.GetService<SerializationManager>().RegisterSerializers(services.GetService<IApplicationPartManager>());

            this.Services = services;
            this.Services.InitializeSiloUnobservedExceptionsHandler();
            //set PropagateActivityId flag from node config
            IOptions<SiloMessagingOptions> messagingOptions = services.GetRequiredService<IOptions<SiloMessagingOptions>>();
            RequestContext.PropagateActivityId = messagingOptions.Value.PropagateActivityId;
            this.loggerFactory = this.Services.GetRequiredService<ILoggerFactory>();
            logger = this.loggerFactory.CreateLogger<Silo>();

            logger.Info(ErrorCode.SiloGcSetting, "Silo starting with GC settings: ServerGC={0} GCLatencyMode={1}", GCSettings.IsServerGC, Enum.GetName(typeof(GCLatencyMode), GCSettings.LatencyMode));
            if (!GCSettings.IsServerGC)
            {
                logger.Warn(ErrorCode.SiloGcWarning, "Note: Silo not running with ServerGC turned on - recommend checking app config : <configuration>-<runtime>-<gcServer enabled=\"true\">");
                logger.Warn(ErrorCode.SiloGcWarning, "Note: ServerGC only kicks in on multi-core systems (settings enabling ServerGC have no effect on single-core machines).");
            }

            logger.Info(ErrorCode.SiloInitializing, "-------------- Initializing silo on host {0} MachineName {1} at {2}, gen {3} --------------",
                this.siloDetails.DnsHostName, Environment.MachineName, localEndpoint, this.siloDetails.SiloAddress.Generation);
            logger.Info(ErrorCode.SiloInitConfig, "Starting silo {0}", name);

            var siloMessagingOptions = this.Services.GetRequiredService<IOptions<SiloMessagingOptions>>();
            BufferPool.InitGlobalBufferPool(siloMessagingOptions.Value);

            try
            {
                grainFactory = Services.GetRequiredService<GrainFactory>();
            }
            catch (InvalidOperationException exc)
            {
                logger.Error(ErrorCode.SiloStartError, "Exception during Silo.Start, GrainFactory was not registered in Dependency Injection container", exc);
                throw;
            }

            // Performance metrics
            siloStatistics = Services.GetRequiredService<SiloStatisticsManager>();

            // The scheduler
            scheduler = Services.GetRequiredService<OrleansTaskScheduler>();
            healthCheckParticipants.Add(scheduler);

            runtimeClient = Services.GetRequiredService<InsideRuntimeClient>();

            // Initialize the message center
            messageCenter = Services.GetRequiredService<MessageCenter>();
            var dispatcher = this.Services.GetRequiredService<Dispatcher>();
            messageCenter.RerouteHandler = dispatcher.RerouteMessage;
            messageCenter.SniffIncomingMessage = runtimeClient.SniffIncomingMessage;

            // Now the router/directory service
            // This has to come after the message center //; note that it then gets injected back into the message center.;
            localGrainDirectory = Services.GetRequiredService<LocalGrainDirectory>();

            // Now the activation directory.
            activationDirectory = Services.GetRequiredService<ActivationDirectory>();

            // Now the consistent ring provider
            RingProvider = Services.GetRequiredService<IConsistentRingProvider>();

            catalog = Services.GetRequiredService<Catalog>();

            executorService = Services.GetRequiredService<ExecutorService>();

            // Now the incoming message agents
            var messageFactory = this.Services.GetRequiredService<MessageFactory>();
            incomingSystemAgent = new IncomingMessageAgent(Message.Categories.System, messageCenter, activationDirectory, scheduler, catalog.Dispatcher, messageFactory, executorService, this.loggerFactory);
            incomingPingAgent = new IncomingMessageAgent(Message.Categories.Ping, messageCenter, activationDirectory, scheduler, catalog.Dispatcher, messageFactory, executorService, this.loggerFactory);
            incomingAgent = new IncomingMessageAgent(Message.Categories.Application, messageCenter, activationDirectory, scheduler, catalog.Dispatcher, messageFactory, executorService, this.loggerFactory);

            membershipOracle = Services.GetRequiredService<IMembershipOracle>();
            this.clusterOptions = Services.GetRequiredService<IOptions<ClusterOptions>>().Value;
            var multiClusterOptions = Services.GetRequiredService<IOptions<MultiClusterOptions>>().Value;

            if (!multiClusterOptions.HasMultiClusterNetwork)
            {
                logger.Info("Skip multicluster oracle creation (no multicluster network configured)");
            }
            else
            {
                multiClusterOracle = Services.GetRequiredService<IMultiClusterOracle>();
            }

            this.SystemStatus = SystemStatus.Created;
            AsynchAgent.IsStarting = false;

            StringValueStatistic.FindOrCreate(StatisticNames.SILO_START_TIME,
                () => LogFormatter.PrintDate(startTime)); // this will help troubleshoot production deployment when looking at MDS logs.

            var fullSiloLifecycle = this.Services.GetRequiredService<SiloLifecycle>();
            this.siloLifecycle = fullSiloLifecycle;
            // register all lifecycle participants
            IEnumerable<ILifecycleParticipant<ISiloLifecycle>> lifecycleParticipants = this.Services.GetServices<ILifecycleParticipant<ISiloLifecycle>>();
            foreach(ILifecycleParticipant<ISiloLifecycle> participant in lifecycleParticipants)
            {
                participant?.Participate(fullSiloLifecycle);
            }
            // register all named lifecycle participants
            IKeyedServiceCollection<string, ILifecycleParticipant<ISiloLifecycle>> namedLifecycleParticipantCollection = this.Services.GetService<IKeyedServiceCollection<string,ILifecycleParticipant<ISiloLifecycle>>>();
            foreach (ILifecycleParticipant<ISiloLifecycle> participant in namedLifecycleParticipantCollection
                ?.GetServices(this.Services)
                ?.Select(s => s.GetService(this.Services)))
            {
                participant?.Participate(fullSiloLifecycle);
            }

            // add self to lifecycle
            this.Participate(fullSiloLifecycle);

            logger.Info(ErrorCode.SiloInitializingFinished, "-------------- Started silo {0}, ConsistentHashCode {1:X} --------------", SiloAddress.ToLongString(), SiloAddress.GetConsistentHashCode());
        }

        public void Start()
        {
            StartAsync(CancellationToken.None).GetAwaiter().GetResult();
        }

        public async Task StartAsync(CancellationToken cancellationToken)
        {
            StartTaskWithPerfAnalysis("Start Scheduler", scheduler.Start, new Stopwatch());

            // SystemTarget for provider init calls
            this.lifecycleSchedulingSystemTarget = Services.GetRequiredService<LifecycleSchedulingSystemTarget>();
            this.fallbackScheduler = Services.GetRequiredService<FallbackSystemTarget>();
            RegisterSystemTarget(lifecycleSchedulingSystemTarget);

            try
            {
                await this.scheduler.QueueTask(() => this.siloLifecycle.OnStart(cancellationToken), this.lifecycleSchedulingSystemTarget.SchedulingContext);
            }
            catch (Exception exc)
            {
                logger.Error(ErrorCode.SiloStartError, "Exception during Silo.Start", exc);
                throw;
            }
        }

        private void CreateSystemTargets()
        {
            logger.Debug("Creating System Targets for this silo.");

            logger.Debug("Creating {0} System Target", "SiloControl");
            var siloControl = ActivatorUtilities.CreateInstance<SiloControl>(Services);
            RegisterSystemTarget(siloControl);

            logger.Debug("Creating {0} System Target", "ProtocolGateway");
            RegisterSystemTarget(new ProtocolGateway(this.SiloAddress, this.loggerFactory));

            logger.Debug("Creating {0} System Target", "DeploymentLoadPublisher");
            RegisterSystemTarget(Services.GetRequiredService<DeploymentLoadPublisher>());
            
            logger.Debug("Creating {0} System Target", "RemoteGrainDirectory + CacheValidator");
            RegisterSystemTarget(LocalGrainDirectory.RemoteGrainDirectory);
            RegisterSystemTarget(LocalGrainDirectory.CacheValidator);

            logger.Debug("Creating {0} System Target", "RemoteClusterGrainDirectory");
            RegisterSystemTarget(LocalGrainDirectory.RemoteClusterGrainDirectory);

            logger.Debug("Creating {0} System Target", "ClientObserverRegistrar + TypeManager");

            this.RegisterSystemTarget(this.Services.GetRequiredService<ClientObserverRegistrar>());
            var implicitStreamSubscriberTable = Services.GetRequiredService<ImplicitStreamSubscriberTable>();
            var versionDirectorManager = this.Services.GetRequiredService<CachedVersionSelectorManager>();
            var grainTypeManager = this.Services.GetRequiredService<GrainTypeManager>();
            IOptions<TypeManagementOptions> typeManagementOptions = this.Services.GetRequiredService<IOptions<TypeManagementOptions>>();
            typeManager = new TypeManager(SiloAddress, grainTypeManager, membershipOracle, LocalScheduler, typeManagementOptions.Value.TypeMapRefreshInterval, implicitStreamSubscriberTable, this.grainFactory, versionDirectorManager,
                this.loggerFactory);
            this.RegisterSystemTarget(typeManager);

            logger.Debug("Creating {0} System Target", "MembershipOracle");
            if (this.membershipOracle is SystemTarget)
            {
                RegisterSystemTarget((SystemTarget)membershipOracle);
            }

            if (multiClusterOracle != null && multiClusterOracle is SystemTarget)
            {
                logger.Debug("Creating {0} System Target", "MultiClusterOracle");
                RegisterSystemTarget((SystemTarget)multiClusterOracle);
            }
            
            var transactionAgent = this.Services.GetRequiredService<ITransactionAgent>() as SystemTarget;
            if (transactionAgent != null)
            {
                logger.Debug("Creating {0} System Target", "TransactionAgent");
                RegisterSystemTarget(transactionAgent);
            }

            logger.Debug("Finished creating System Targets for this silo.");
        }

        private async Task InjectDependencies()
        {
            healthCheckParticipants.Add(membershipOracle);

            catalog.SiloStatusOracle = this.membershipOracle;
            this.membershipOracle.SubscribeToSiloStatusEvents(localGrainDirectory);
            messageCenter.SiloDeadOracle = this.membershipOracle.IsDeadSilo;

            // consistentRingProvider is not a system target per say, but it behaves like the localGrainDirectory, so it is here
            this.membershipOracle.SubscribeToSiloStatusEvents((ISiloStatusListener)RingProvider);

            this.membershipOracle.SubscribeToSiloStatusEvents(typeManager);

            this.membershipOracle.SubscribeToSiloStatusEvents(Services.GetRequiredService<DeploymentLoadPublisher>());

            this.membershipOracle.SubscribeToSiloStatusEvents(Services.GetRequiredService<ClientObserverRegistrar>());

            var reminderTable = Services.GetService<IReminderTable>();
            if (reminderTable != null)
            {
                logger.Info($"Creating reminder grain service for type={reminderTable.GetType()}");
                
                // Start the reminder service system target
                reminderService = new LocalReminderService(this, reminderTable, this.initTimeout, this.loggerFactory); ;
                RegisterSystemTarget((SystemTarget)reminderService);
            }

            RegisterSystemTarget(catalog);
            await scheduler.QueueAction(catalog.Start, catalog.SchedulingContext)
                .WithTimeout(initTimeout, $"Starting Catalog failed due to timeout {initTimeout}");

            // SystemTarget for provider init calls
            this.fallbackScheduler = Services.GetRequiredService<FallbackSystemTarget>();
            RegisterSystemTarget(fallbackScheduler);
        }

        private Task OnRuntimeInitializeStart(CancellationToken ct)
        {
            lock (lockable)
            {
                if (!this.SystemStatus.Equals(SystemStatus.Created))
                    throw new InvalidOperationException(String.Format("Calling Silo.Start() on a silo which is not in the Created state. This silo is in the {0} state.", this.SystemStatus));

                this.SystemStatus = SystemStatus.Starting;
            }

            logger.Info(ErrorCode.SiloStarting, "Silo Start()");

            var processExitHandlingOptions = this.Services.GetService<IOptions<ProcessExitHandlingOptions>>().Value;
            if(processExitHandlingOptions.FastKillOnProcessExit)
                AppDomain.CurrentDomain.ProcessExit += HandleProcessExit;

            //TODO: setup thead pool directly to lifecycle
            StartTaskWithPerfAnalysis("ConfigureThreadPoolAndServicePointSettings",
                this.ConfigureThreadPoolAndServicePointSettings, Stopwatch.StartNew());
            return Task.CompletedTask;
        }

        private void StartTaskWithPerfAnalysis(string taskName, Action task, Stopwatch stopWatch)
        {
            stopWatch.Restart();
            task.Invoke();
            stopWatch.Stop();
            this.logger.Info(ErrorCode.SiloStartPerfMeasure, $"{taskName} took {stopWatch.ElapsedMilliseconds} Milliseconds to finish");
        }

        private async Task StartAsyncTaskWithPerfAnalysis(string taskName, Func<Task> task, Stopwatch stopWatch)
        {
            stopWatch.Restart();
            await task.Invoke();
            stopWatch.Stop();
            this.logger.Info(ErrorCode.SiloStartPerfMeasure, $"{taskName} took {stopWatch.ElapsedMilliseconds} Milliseconds to finish");
        }

        private async Task OnRuntimeServicesStart(CancellationToken ct)
        {
            //TODO: Setup all (or as many as possible) of the class started in this call to work directly with lifecyce
            var stopWatch = Stopwatch.StartNew();
            // The order of these 4 is pretty much arbitrary.
            StartTaskWithPerfAnalysis("Start Message center",messageCenter.Start,stopWatch);
            StartTaskWithPerfAnalysis("Start Incoming message agents", IncomingMessageAgentsStart, stopWatch);
            void IncomingMessageAgentsStart()
            {
                incomingPingAgent.Start();
                incomingSystemAgent.Start();
                incomingAgent.Start();
            } 

            StartTaskWithPerfAnalysis("Start local grain directory", LocalGrainDirectory.Start,stopWatch);

            // Set up an execution context for this thread so that the target creation steps can use asynch values.
            RuntimeContext.InitializeMainThread();

            StartTaskWithPerfAnalysis("Init implicit stream subscribe table", InitImplicitStreamSubscribeTable, stopWatch);
            void InitImplicitStreamSubscribeTable()
            {             
                // Initialize the implicit stream subscribers table.
                var implicitStreamSubscriberTable = Services.GetRequiredService<ImplicitStreamSubscriberTable>();
                var grainTypeManager = Services.GetRequiredService<GrainTypeManager>();
                implicitStreamSubscriberTable.InitImplicitStreamSubscribers(grainTypeManager.GrainClassTypeData.Select(t => t.Value.Type).ToArray());
            }

            this.runtimeClient.CurrentStreamProviderRuntime = this.Services.GetRequiredService<SiloProviderRuntime>();
            
            // This has to follow the above steps that start the runtime components
            await StartAsyncTaskWithPerfAnalysis("Create system targets and inject dependencies", () =>
            {
                CreateSystemTargets();
                return InjectDependencies();
            }, stopWatch);

            // Validate the configuration.
            // TODO - refactor validation - jbragg
            //GlobalConfig.Application.ValidateConfiguration(logger);
        }

        private async Task OnRuntimeGrainServicesStart(CancellationToken ct)
        {
            var stopWatch = Stopwatch.StartNew();

            await StartAsyncTaskWithPerfAnalysis("Init transaction agent", InitTransactionAgent, stopWatch);
            async Task InitTransactionAgent()
            {
                ITransactionAgent transactionAgent = this.Services.GetRequiredService<ITransactionAgent>();
                ISchedulingContext transactionAgentContext = (transactionAgent as SystemTarget)?.SchedulingContext;
                await scheduler.QueueTask(transactionAgent.Start, transactionAgentContext)
                    .WithTimeout(initTimeout, $"Starting TransactionAgent failed due to timeout {initTimeout}");
            }

            // Load and init grain services before silo becomes active.
            await StartAsyncTaskWithPerfAnalysis("Init grain services",
                () => CreateGrainServices(), stopWatch);

            this.membershipOracleContext = (this.membershipOracle as SystemTarget)?.SchedulingContext ??
                                       this.fallbackScheduler.SchedulingContext;

            await StartAsyncTaskWithPerfAnalysis("Starting local silo status oracle", StartMembershipOracle, stopWatch);

            async Task StartMembershipOracle()
            {
                await scheduler.QueueTask(() => this.membershipOracle.Start(), this.membershipOracleContext)
                    .WithTimeout(initTimeout, $"Starting MembershipOracle failed due to timeout {initTimeout}");
                logger.Debug("Local silo status oracle created successfully.");
            }

            var versionStore = Services.GetService<IVersionStore>();
            await StartAsyncTaskWithPerfAnalysis("Init type manager", () => scheduler
                .QueueTask(() => this.typeManager.Initialize(versionStore), this.typeManager.SchedulingContext)
                .WithTimeout(this.initTimeout, $"TypeManager Initializing failed due to timeout {initTimeout}"), stopWatch);

            //if running in multi cluster scenario, start the MultiClusterNetwork Oracle
            if (this.multiClusterOracle != null)
            {
                await StartAsyncTaskWithPerfAnalysis("Start multicluster oracle", StartMultiClusterOracle, stopWatch);
                async Task StartMultiClusterOracle()
                {
                    logger.Info("Starting multicluster oracle with my ServiceId={0} and ClusterId={1}.",
                        this.clusterOptions.ServiceId, this.clusterOptions.ClusterId);

                    this.multiClusterOracleContext = (multiClusterOracle as SystemTarget)?.SchedulingContext ??
                                                     this.fallbackScheduler.SchedulingContext;
                    await scheduler.QueueTask(() => multiClusterOracle.Start(), multiClusterOracleContext)
                        .WithTimeout(initTimeout, $"Starting MultiClusterOracle failed due to timeout {initTimeout}");
                    logger.Debug("multicluster oracle created successfully.");
                }
            }

            try
            {
                SiloStatisticsOptions statisticsOptions = Services.GetRequiredService<IOptions<SiloStatisticsOptions>>().Value;
                StartTaskWithPerfAnalysis("Start silo statistics", () => this.siloStatistics.Start(statisticsOptions), stopWatch);
                logger.Debug("Silo statistics manager started successfully.");

                // Finally, initialize the deployment load collector, for grains with load-based placement
                await StartAsyncTaskWithPerfAnalysis("Start deployment load collector", StartDeploymentLoadCollector, stopWatch);
                async Task StartDeploymentLoadCollector()
                {
                    var deploymentLoadPublisher = Services.GetRequiredService<DeploymentLoadPublisher>();
                    await this.scheduler.QueueTask(deploymentLoadPublisher.Start, deploymentLoadPublisher.SchedulingContext)
                        .WithTimeout(this.initTimeout, $"Starting DeploymentLoadPublisher failed due to timeout {initTimeout}");
                    logger.Debug("Silo deployment load publisher started successfully.");
                }


                // Start background timer tick to watch for platform execution stalls, such as when GC kicks in
                this.platformWatchdog = new Watchdog(statisticsOptions.LogWriteInterval, this.healthCheckParticipants, this.executorService, this.loggerFactory);
                this.platformWatchdog.Start();
                if (this.logger.IsEnabled(LogLevel.Debug)) { logger.Debug("Silo platform watchdog started successfully."); }
            }
            catch (Exception exc)
            {
                this.SafeExecute(() => this.logger.Error(ErrorCode.Runtime_Error_100330, String.Format("Error starting silo {0}. Going to FastKill().", this.SiloAddress), exc));
                throw;
            }
            if (logger.IsEnabled(LogLevel.Debug)) { logger.Debug("Silo.Start complete: System status = {0}", this.SystemStatus); }
        }

        private async Task OnBecomeActiveStart(CancellationToken ct)
        {
            var stopWatch = Stopwatch.StartNew();
            StartTaskWithPerfAnalysis("Start gateway", StartGateway, stopWatch);
            void StartGateway()
            {
                // Now that we're active, we can start the gateway
                var mc = this.messageCenter as MessageCenter;
                mc?.StartGateway(this.Services.GetRequiredService<ClientObserverRegistrar>());
                logger.Debug("Message gateway service started successfully.");
            }

            await StartAsyncTaskWithPerfAnalysis("Starting local silo status oracle", BecomeActive, stopWatch);
            async Task BecomeActive()
            {
                await scheduler.QueueTask(this.membershipOracle.BecomeActive, this.membershipOracleContext)
                .WithTimeout(initTimeout, $"MembershipOracle activating failed due to timeout {initTimeout}");
                logger.Debug("Local silo status oracle became active successfully.");
            }
            this.SystemStatus = SystemStatus.Running;
        }

        private async Task OnActiveStart(CancellationToken ct)
        {
            var stopWatch = Stopwatch.StartNew();
            if (this.reminderService != null)
            {
                await StartAsyncTaskWithPerfAnalysis("Start reminder service", StartReminderService, stopWatch);
                async Task StartReminderService()
                {
                    // so, we have the view of the membership in the consistentRingProvider. We can start the reminder service
                    this.reminderServiceContext = (this.reminderService as SystemTarget)?.SchedulingContext ??
                                                  this.fallbackScheduler.SchedulingContext;
                    await this.scheduler.QueueTask(this.reminderService.Start, this.reminderServiceContext)
                        .WithTimeout(this.initTimeout, $"Starting ReminderService failed due to timeout {initTimeout}");
                    this.logger.Debug("Reminder service started successfully.");
                }
            }
            foreach (var grainService in grainServices)
            {
                await StartGrainService(grainService);
            }
        }

        private async Task CreateGrainServices()
        {
            var grainServices = this.Services.GetServices<IGrainService>();
            foreach (var grainService in grainServices)
            {
                await RegisterGrainService(grainService);

            }
        }

        private async Task RegisterGrainService(IGrainService service)
        {
            var grainService = (GrainService)service;
            RegisterSystemTarget(grainService);
            grainServices.Add(grainService);

            await this.scheduler.QueueTask(() => grainService.Init(Services), grainService.SchedulingContext).WithTimeout(this.initTimeout, $"GrainService Initializing failed due to timeout {initTimeout}");
            logger.Info($"Grain Service {service.GetType().FullName} registered successfully.");
        }

        private async Task StartGrainService(IGrainService service)
        {
            var grainService = (GrainService)service;

            await this.scheduler.QueueTask(grainService.Start, grainService.SchedulingContext).WithTimeout(this.initTimeout, $"Starting GrainService failed due to timeout {initTimeout}");
            logger.Info($"Grain Service {service.GetType().FullName} started successfully.");
        }

        private void ConfigureThreadPoolAndServicePointSettings()
        {
            PerformanceTuningOptions performanceTuningOptions = Services.GetRequiredService<IOptions<PerformanceTuningOptions>>().Value;
            if (performanceTuningOptions.MinDotNetThreadPoolSize > 0)
            {
                int workerThreads;
                int completionPortThreads;
                ThreadPool.GetMinThreads(out workerThreads, out completionPortThreads);
                if (performanceTuningOptions.MinDotNetThreadPoolSize > workerThreads ||
                    performanceTuningOptions.MinDotNetThreadPoolSize > completionPortThreads)
                {
                    // if at least one of the new values is larger, set the new min values to be the larger of the prev. and new config value.
                    int newWorkerThreads = Math.Max(performanceTuningOptions.MinDotNetThreadPoolSize, workerThreads);
                    int newCompletionPortThreads = Math.Max(performanceTuningOptions.MinDotNetThreadPoolSize, completionPortThreads);
                    bool ok = ThreadPool.SetMinThreads(newWorkerThreads, newCompletionPortThreads);
                    if (ok)
                    {
                        logger.Info(ErrorCode.SiloConfiguredThreadPool,
                                    "Configured ThreadPool.SetMinThreads() to values: {0},{1}. Previous values are: {2},{3}.",
                                    newWorkerThreads, newCompletionPortThreads, workerThreads, completionPortThreads);
                    }
                    else
                    {
                        logger.Warn(ErrorCode.SiloFailedToConfigureThreadPool,
                                    "Failed to configure ThreadPool.SetMinThreads(). Tried to set values to: {0},{1}. Previous values are: {2},{3}.",
                                    newWorkerThreads, newCompletionPortThreads, workerThreads, completionPortThreads);
                    }
                }
            }

            // Set .NET ServicePointManager settings to optimize throughput performance when using Azure storage
            // http://blogs.msdn.com/b/windowsazurestorage/archive/2010/06/25/nagle-s-algorithm-is-not-friendly-towards-small-requests.aspx
            logger.Info(ErrorCode.SiloConfiguredServicePointManager,
                "Configured .NET ServicePointManager to Expect100Continue={0}, DefaultConnectionLimit={1}, UseNagleAlgorithm={2} to improve Azure storage performance.",
                performanceTuningOptions.Expect100Continue, performanceTuningOptions.DefaultConnectionLimit, performanceTuningOptions.UseNagleAlgorithm);
            ServicePointManager.Expect100Continue = performanceTuningOptions.Expect100Continue;
            ServicePointManager.DefaultConnectionLimit = performanceTuningOptions.DefaultConnectionLimit;
            ServicePointManager.UseNagleAlgorithm = performanceTuningOptions.UseNagleAlgorithm;
        }

        /// <summary>
        /// Gracefully stop the run time system only, but not the application. 
        /// Applications requests would be abruptly terminated, while the internal system state gracefully stopped and saved as much as possible.
        /// Grains are not deactivated.
        /// </summary>
        public void Stop()
        {
            var cancellationSource = new CancellationTokenSource();
            cancellationSource.Cancel();
            StopAsync(cancellationSource.Token).GetAwaiter().GetResult();
        }

        /// <summary>
        /// Gracefully stop the run time system and the application. 
        /// All grains will be properly deactivated.
        /// All in-flight applications requests would be awaited and finished gracefully.
        /// </summary>
        public void Shutdown()
        {
            StopAsync(CancellationToken.None).GetAwaiter().GetResult();
        }

        /// <summary>
        /// Gracefully stop the run time system only, but not the application. 
        /// Applications requests would be abruptly terminated, while the internal system state gracefully stopped and saved as much as possible.
        /// </summary>
        public async Task StopAsync(CancellationToken cancellationToken)
        {
            bool gracefully = !cancellationToken.IsCancellationRequested;
            string operation = gracefully ? "Shutdown()" : "Stop()";
            bool stopAlreadyInProgress = false;
            lock (lockable)
            {
                if (this.SystemStatus.Equals(SystemStatus.Stopping) ||
                    this.SystemStatus.Equals(SystemStatus.ShuttingDown) ||
                    this.SystemStatus.Equals(SystemStatus.Terminated))
                {
                    stopAlreadyInProgress = true;
                    // Drop through to wait below
                }
                else if (!this.SystemStatus.Equals(SystemStatus.Running))
                {
                    throw new InvalidOperationException(String.Format("Calling Silo.{0} on a silo which is not in the Running state. This silo is in the {1} state.", operation, this.SystemStatus));
                }
                else
                {
                    if (gracefully)
                        this.SystemStatus = SystemStatus.ShuttingDown;
                    else
                        this.SystemStatus = SystemStatus.Stopping;
                }
            }

            if (stopAlreadyInProgress)
            {
                logger.Info(ErrorCode.SiloStopInProgress, "Silo termination is in progress - Will wait for it to finish");
                var pause = TimeSpan.FromSeconds(1);
                while (!this.SystemStatus.Equals(SystemStatus.Terminated))
                {
                    logger.Info(ErrorCode.WaitingForSiloStop, "Waiting {0} for termination to complete", pause);
                    Thread.Sleep(pause);
                }

                await this.siloTerminatedTask.Task;
                return;
            }

            try
            {
                await this.scheduler.QueueTask(() => this.siloLifecycle.OnStop(cancellationToken), this.lifecycleSchedulingSystemTarget.SchedulingContext);
            } finally
            {
                SafeExecute(scheduler.Stop);
                SafeExecute(scheduler.PrintStatistics);
            }
        }

        private Task OnRuntimeServicesStop(CancellationToken cancellationToken)
        {
            if (!cancellationToken.IsCancellationRequested)
            {
                // Deactivate all grains
                SafeExecute(() => catalog.DeactivateAllActivations().WaitWithThrow(stopTimeout));
            }

            // Start rejecting all silo to silo application messages
            SafeExecute(messageCenter.BlockApplicationMessages);

            // Stop scheduling/executing application turns
            SafeExecute(scheduler.StopApplicationTurns);

            // Directory: Speed up directory handoff
            // will be started automatically when directory receives SiloStatusChangeNotification(Stopping)

            SafeExecute(() => LocalGrainDirectory.StopPreparationCompletion.WaitWithThrow(stopTimeout));

            return Task.CompletedTask;
        }

        private Task OnRuntimeInitializeStop(CancellationToken ct)
        {
            // 10, 11, 12: Write Dead in the table, Drain scheduler, Stop msg center, ...
            logger.Info(ErrorCode.SiloStopped, "Silo is Stopped()");

            SafeExecute(() => scheduler.QueueTask( this.membershipOracle.KillMyself, this.membershipOracleContext)
                .WaitWithThrow(stopTimeout));

            // incoming messages
            SafeExecute(incomingSystemAgent.Stop);
            SafeExecute(incomingPingAgent.Stop);
            SafeExecute(incomingAgent.Stop);

            // timers
            if (platformWatchdog != null) 
                SafeExecute(platformWatchdog.Stop); // Silo may be dying before platformWatchdog was set up

            SafeExecute(activationDirectory.PrintActivationDirectory);
            SafeExecute(messageCenter.Stop);
            SafeExecute(siloStatistics.Stop);

            SafeExecute(() => this.SystemStatus = SystemStatus.Terminated);
            SafeExecute(() => (this.Services as IDisposable)?.Dispose());

            // Setting the event should be the last thing we do.
            // Do nothing after that!
            this.siloTerminatedTask.SetResult(0);
            return Task.CompletedTask;
        }

        private async Task OnBecomeActiveStop(CancellationToken ct)
        {
            bool gracefully = !ct.IsCancellationRequested;
            string operation = gracefully ? "Shutdown()" : "Stop()";
            try
            {
                if (gracefully)
                {
                    logger.Info(ErrorCode.SiloShuttingDown, "Silo starting to Shutdown()");
                    // Write "ShutDown" state in the table + broadcast gossip msgs to re-read the table to everyone
                    await scheduler.QueueTask(this.membershipOracle.ShutDown, this.membershipOracleContext)
                        .WithTimeout(stopTimeout, $"MembershipOracle Shutting down failed due to timeout {stopTimeout}");
                }
                else
                {
                    logger.Info(ErrorCode.SiloStopping, "Silo starting to Stop()");
                    // Write "Stopping" state in the table + broadcast gossip msgs to re-read the table to everyone
                    await scheduler.QueueTask(this.membershipOracle.Stop, this.membershipOracleContext)
                        .WithTimeout(stopTimeout, $"Stopping MembershipOracle faield due to timeout {stopTimeout}");
                }
            }
            catch (Exception exc)
            {
                logger.Error(ErrorCode.SiloFailedToStopMembership, String.Format("Failed to {0} membership oracle. About to FastKill this silo.", operation), exc);
                return; // will go to finally
            }
            // Stop the gateway
            SafeExecute(messageCenter.StopAcceptingClientMessages);
        }

        private async Task OnActiveStop(CancellationToken ct)
        {
            if (reminderService != null)
            {
                // 2: Stop reminder service
                await scheduler.QueueTask(reminderService.Stop, this.reminderServiceContext)
                    .WithTimeout(stopTimeout, $"Stopping ReminderService failed due to timeout {stopTimeout}");
            }
            foreach (var grainService in grainServices)
            {
                await this.scheduler.QueueTask(grainService.Stop, grainService.SchedulingContext).WithTimeout(this.stopTimeout, $"Stopping GrainService failed due to timeout {initTimeout}");
                if (this.logger.IsEnabled(LogLevel.Debug))
                {
                    logger.Debug(String.Format("{0} Grain Service with Id {1} stopped successfully.", grainService.GetType().FullName, grainService.GetPrimaryKeyLong(out string ignored)));
                }
            }
        }

        private void SafeExecute(Action action)
        {
            Utils.SafeExecute(action, logger, "Silo.Stop");
        }

        private void HandleProcessExit(object sender, EventArgs e)
        {
            // NOTE: We need to minimize the amount of processing occurring on this code path -- we only have under approx 2-3 seconds before process exit will occur
            this.logger.Warn(ErrorCode.Runtime_Error_100220, "Process is exiting");
            this.Stop();
        }

        internal void RegisterSystemTarget(SystemTarget target)
        {
            var providerRuntime = this.Services.GetRequiredService<SiloProviderRuntime>();
            providerRuntime.RegisterSystemTarget(target);
        }

        /// <summary> Return dump of diagnostic data from this silo. </summary>
        /// <param name="all"></param>
        /// <returns>Debug data for this silo.</returns>
        public string GetDebugDump(bool all = true)
        {
            var sb = new StringBuilder();            
            foreach (var systemTarget in activationDirectory.AllSystemTargets())
                sb.AppendFormat("System target {0}:", ((ISystemTargetBase)systemTarget).GrainId.ToString()).AppendLine();               
            
            var enumerator = activationDirectory.GetEnumerator();
            while(enumerator.MoveNext())
            {
                Utils.SafeExecute(() =>
                {
                    var activationData = enumerator.Current.Value;
                    var workItemGroup = scheduler.GetWorkItemGroup(activationData.SchedulingContext);
                    if (workItemGroup == null)
                    {
                        sb.AppendFormat("Activation with no work item group!! Grain {0}, activation {1}.",
                            activationData.Grain,
                            activationData.ActivationId);
                        sb.AppendLine();
                        return;
                    }

                    if (all || activationData.State.Equals(ActivationState.Valid))
                    {
                        sb.AppendLine(workItemGroup.DumpStatus());
                        sb.AppendLine(activationData.DumpStatus());
                    }
                });
            }
            logger.Info(ErrorCode.SiloDebugDump, sb.ToString());
            return sb.ToString();
        }

        /// <summary> Object.ToString override -- summary info for this silo. </summary>
        public override string ToString()
        {
            return localGrainDirectory.ToString();
        }

        private void Participate(ISiloLifecycle lifecycle)
        {
            lifecycle.Subscribe(ServiceLifecycleStage.RuntimeInitialize, (ct) => Task.Run(() => OnRuntimeInitializeStart(ct)), (ct) => Task.Run(() => OnRuntimeInitializeStop(ct)));
            lifecycle.Subscribe(ServiceLifecycleStage.RuntimeServices, (ct) => Task.Run(() => OnRuntimeServicesStart(ct)), (ct) => Task.Run(() => OnRuntimeServicesStop(ct)));
            lifecycle.Subscribe(ServiceLifecycleStage.RuntimeGrainServices, (ct) => Task.Run(() => OnRuntimeGrainServicesStart(ct)));
            lifecycle.Subscribe(ServiceLifecycleStage.BecomeActive, (ct) => Task.Run(() => OnBecomeActiveStart(ct)), (ct) => Task.Run(() => OnBecomeActiveStop(ct)));
            lifecycle.Subscribe(ServiceLifecycleStage.Active, (ct) => Task.Run(() => OnActiveStart(ct)), (ct) => Task.Run(() => OnActiveStop(ct)));
        }
    }

    // A dummy system target for fallback scheduler
    internal class FallbackSystemTarget : SystemTarget
    {
        public FallbackSystemTarget(ILocalSiloDetails localSiloDetails, ILoggerFactory loggerFactory)
            : base(Constants.FallbackSystemTargetId, localSiloDetails.SiloAddress, loggerFactory)
        {
        }
    }

    // A dummy system target for fallback scheduler
    internal class LifecycleSchedulingSystemTarget : SystemTarget
    {
        public LifecycleSchedulingSystemTarget(ILocalSiloDetails localSiloDetails, ILoggerFactory loggerFactory)
            : base(Constants.LifecycleSchedulingSystemTargetId, localSiloDetails.SiloAddress, loggerFactory)
        {
        }
    }
}
<|MERGE_RESOLUTION|>--- conflicted
+++ resolved
@@ -77,13 +77,8 @@
         private readonly List<IHealthCheckParticipant> healthCheckParticipants = new List<IHealthCheckParticipant>();
         private readonly object lockable = new object();
         private readonly GrainFactory grainFactory;
-<<<<<<< HEAD
-        private readonly ISiloLifecycleSubject siloLifecycle;
+        private readonly SiloLifecycle siloLifecycle;
         private List<GrainService> grainServices = new List<GrainService>();
-=======
-        private readonly SiloLifecycle siloLifecycle;
-        private List<GrainService> grainServices;
->>>>>>> e39c42b3
 
         private readonly ILoggerFactory loggerFactory;
         /// <summary>
