using System;
using System.Collections.Generic;
using System.Diagnostics;
using System.Linq;
using System.Net;
using System.Runtime;
using System.Text;
using System.Threading;
using System.Threading.Tasks;

using Microsoft.Extensions.DependencyInjection;
using Microsoft.Extensions.Logging;
using Microsoft.Extensions.Options;
using Orleans.CodeGeneration;
using Orleans.Core;
using Orleans.Runtime.ConsistentRing;
using Orleans.Runtime.Counters;
using Orleans.Runtime.GrainDirectory;
using Orleans.Runtime.LogConsistency;
using Orleans.Runtime.Messaging;
using Orleans.Runtime.MultiClusterNetwork;
using Orleans.Runtime.Providers;
using Orleans.Runtime.ReminderService;
using Orleans.Runtime.Scheduler;
using Orleans.Services;
using Orleans.Streams;
using Orleans.Transactions;
using Orleans.Runtime.Versions;
using Orleans.Versions;
using Orleans.ApplicationParts;
using Orleans.Configuration;
using Orleans.Serialization;

namespace Orleans.Runtime
{
    /// <summary>
    /// Orleans silo.
    /// </summary>
    public class Silo
    {
        /// <summary> Standard name for Primary silo. </summary>
        public const string PrimarySiloName = "Primary";

        /// <summary> Silo Types. </summary>
        public enum SiloType
        {
            /// <summary> No silo type specified. </summary>
            None = 0,
            /// <summary> Primary silo. </summary>
            Primary,
            /// <summary> Secondary silo. </summary>
            Secondary,
        }

        private readonly ILocalSiloDetails siloDetails;
        private readonly ClusterOptions clusterOptions;
        private readonly ISiloMessageCenter messageCenter;
        private readonly OrleansTaskScheduler scheduler;
        private readonly LocalGrainDirectory localGrainDirectory;
        private readonly ActivationDirectory activationDirectory;
        private readonly IncomingMessageAgent incomingAgent;
        private readonly IncomingMessageAgent incomingSystemAgent;
        private readonly IncomingMessageAgent incomingPingAgent;
        private readonly ILogger logger;
        private TypeManager typeManager;
        private readonly TaskCompletionSource<int> siloTerminatedTask =
            new TaskCompletionSource<int>(TaskCreationOptions.RunContinuationsAsynchronously);
        private readonly SiloStatisticsManager siloStatistics;
        private readonly InsideRuntimeClient runtimeClient;
        private IReminderService reminderService;
        private SystemTarget fallbackScheduler;
        private readonly IMembershipOracle membershipOracle;
        private readonly IMultiClusterOracle multiClusterOracle;
        private readonly ExecutorService executorService;
        private Watchdog platformWatchdog;
        private readonly TimeSpan initTimeout;
        private readonly TimeSpan stopTimeout = TimeSpan.FromMinutes(1);
        private readonly Catalog catalog;
        private readonly List<IHealthCheckParticipant> healthCheckParticipants = new List<IHealthCheckParticipant>();
        private readonly object lockable = new object();
        private readonly GrainFactory grainFactory;
<<<<<<< HEAD
        private readonly ISiloLifecycleSubject siloLifecycle;
=======
        private readonly SiloLifecycle siloLifecycle;
        private List<GrainService> grainServices;
>>>>>>> 7e22fb70

        private readonly ILoggerFactory loggerFactory;
        /// <summary>
        /// Gets the type of this 
        /// </summary>
        internal string Name => this.siloDetails.Name;
        internal OrleansTaskScheduler LocalScheduler { get { return scheduler; } }
        internal ILocalGrainDirectory LocalGrainDirectory { get { return localGrainDirectory; } }
        internal IMultiClusterOracle LocalMultiClusterOracle { get { return multiClusterOracle; } }
        internal IConsistentRingProvider RingProvider { get; private set; }
        internal ICatalog Catalog => catalog;

        internal SystemStatus SystemStatus { get; set; }

        internal IServiceProvider Services { get; }

        /// <summary> SiloAddress for this silo. </summary>
        public SiloAddress SiloAddress => this.siloDetails.SiloAddress;

        /// <summary>
        ///  Silo termination event used to signal shutdown of this silo.
        /// </summary>
        public WaitHandle SiloTerminatedEvent // one event for all types of termination (shutdown, stop and fast kill).
            => ((IAsyncResult)this.siloTerminatedTask.Task).AsyncWaitHandle;

        public Task SiloTerminated { get { return this.siloTerminatedTask.Task; } } // one event for all types of termination (shutdown, stop and fast kill).

        private SchedulingContext membershipOracleContext;
        private SchedulingContext multiClusterOracleContext;
        private SchedulingContext reminderServiceContext;
        private LifecycleSchedulingSystemTarget lifecycleSchedulingSystemTarget;

        /// <summary>
        /// Initializes a new instance of the <see cref="Silo"/> class.
        /// </summary>
        /// <param name="initializationParams">The silo initialization parameters.</param>
        /// <param name="services">Dependency Injection container</param>
        [System.Diagnostics.CodeAnalysis.SuppressMessage("Microsoft.Reliability", "CA2000:Dispose objects before losing scope",
            Justification = "Should not Dispose of messageCenter in this method because it continues to run / exist after this point.")]
        public Silo(ILocalSiloDetails siloDetails, IServiceProvider services)
        {
            string name = siloDetails.Name;
            // Temporarily still require this. Hopefuly gone when 2.0 is released.
            this.siloDetails = siloDetails;
            this.SystemStatus = SystemStatus.Creating;
            AsynchAgent.IsStarting = true;

            var startTime = DateTime.UtcNow;

            IOptions<SiloStatisticsOptions> statisticsOptions = services.GetRequiredService<IOptions<SiloStatisticsOptions>>();
            StatisticsCollector.Initialize(statisticsOptions.Value.CollectionLevel);

            IOptions<ClusterMembershipOptions> clusterMembershipOptions = services.GetRequiredService<IOptions<ClusterMembershipOptions>>();
            initTimeout = clusterMembershipOptions.Value.MaxJoinAttemptTime;
            if (Debugger.IsAttached)
            {
                initTimeout = StandardExtensions.Max(TimeSpan.FromMinutes(10), clusterMembershipOptions.Value.MaxJoinAttemptTime);
                stopTimeout = initTimeout;
            }

            var localEndpoint = this.siloDetails.SiloAddress.Endpoint;

            services.GetService<SerializationManager>().RegisterSerializers(services.GetService<IApplicationPartManager>());

            this.Services = services;
            this.Services.InitializeSiloUnobservedExceptionsHandler();
            //set PropagateActivityId flag from node config
            IOptions<SiloMessagingOptions> messagingOptions = services.GetRequiredService<IOptions<SiloMessagingOptions>>();
            RequestContext.PropagateActivityId = messagingOptions.Value.PropagateActivityId;
            this.loggerFactory = this.Services.GetRequiredService<ILoggerFactory>();
            logger = this.loggerFactory.CreateLogger<Silo>();

            logger.Info(ErrorCode.SiloGcSetting, "Silo starting with GC settings: ServerGC={0} GCLatencyMode={1}", GCSettings.IsServerGC, Enum.GetName(typeof(GCLatencyMode), GCSettings.LatencyMode));
            if (!GCSettings.IsServerGC)
            {
                logger.Warn(ErrorCode.SiloGcWarning, "Note: Silo not running with ServerGC turned on - recommend checking app config : <configuration>-<runtime>-<gcServer enabled=\"true\">");
                logger.Warn(ErrorCode.SiloGcWarning, "Note: ServerGC only kicks in on multi-core systems (settings enabling ServerGC have no effect on single-core machines).");
            }

            logger.Info(ErrorCode.SiloInitializing, "-------------- Initializing silo on host {0} MachineName {1} at {2}, gen {3} --------------",
                this.siloDetails.DnsHostName, Environment.MachineName, localEndpoint, this.siloDetails.SiloAddress.Generation);
            logger.Info(ErrorCode.SiloInitConfig, "Starting silo {0}", name);

            var siloMessagingOptions = this.Services.GetRequiredService<IOptions<SiloMessagingOptions>>();
            BufferPool.InitGlobalBufferPool(siloMessagingOptions.Value);

            try
            {
                grainFactory = Services.GetRequiredService<GrainFactory>();
            }
            catch (InvalidOperationException exc)
            {
                logger.Error(ErrorCode.SiloStartError, "Exception during Silo.Start, GrainFactory was not registered in Dependency Injection container", exc);
                throw;
            }

            // Performance metrics
            siloStatistics = Services.GetRequiredService<SiloStatisticsManager>();

            // The scheduler
            scheduler = Services.GetRequiredService<OrleansTaskScheduler>();
            healthCheckParticipants.Add(scheduler);

            runtimeClient = Services.GetRequiredService<InsideRuntimeClient>();

            // Initialize the message center
            messageCenter = Services.GetRequiredService<MessageCenter>();
            var dispatcher = this.Services.GetRequiredService<Dispatcher>();
            messageCenter.RerouteHandler = dispatcher.RerouteMessage;
            messageCenter.SniffIncomingMessage = runtimeClient.SniffIncomingMessage;

            // Now the router/directory service
            // This has to come after the message center //; note that it then gets injected back into the message center.;
            localGrainDirectory = Services.GetRequiredService<LocalGrainDirectory>();

            // Now the activation directory.
            activationDirectory = Services.GetRequiredService<ActivationDirectory>();

            // Now the consistent ring provider
            RingProvider = Services.GetRequiredService<IConsistentRingProvider>();

            catalog = Services.GetRequiredService<Catalog>();

            executorService = Services.GetRequiredService<ExecutorService>();

            // Now the incoming message agents
            var messageFactory = this.Services.GetRequiredService<MessageFactory>();
            incomingSystemAgent = new IncomingMessageAgent(Message.Categories.System, messageCenter, activationDirectory, scheduler, catalog.Dispatcher, messageFactory, executorService, this.loggerFactory);
            incomingPingAgent = new IncomingMessageAgent(Message.Categories.Ping, messageCenter, activationDirectory, scheduler, catalog.Dispatcher, messageFactory, executorService, this.loggerFactory);
            incomingAgent = new IncomingMessageAgent(Message.Categories.Application, messageCenter, activationDirectory, scheduler, catalog.Dispatcher, messageFactory, executorService, this.loggerFactory);

            membershipOracle = Services.GetRequiredService<IMembershipOracle>();
            this.clusterOptions = Services.GetRequiredService<IOptions<ClusterOptions>>().Value;
            var multiClusterOptions = Services.GetRequiredService<IOptions<MultiClusterOptions>>().Value;

            if (!multiClusterOptions.HasMultiClusterNetwork)
            {
                logger.Info("Skip multicluster oracle creation (no multicluster network configured)");
            }
            else
            {
                multiClusterOracle = Services.GetRequiredService<IMultiClusterOracle>();
            }

            this.SystemStatus = SystemStatus.Created;
            AsynchAgent.IsStarting = false;

            StringValueStatistic.FindOrCreate(StatisticNames.SILO_START_TIME,
                () => LogFormatter.PrintDate(startTime)); // this will help troubleshoot production deployment when looking at MDS logs.

            this.siloLifecycle = this.Services.GetRequiredService<ISiloLifecycleSubject>();
            // register all lifecycle participants
            IEnumerable<ILifecycleParticipant<ISiloLifecycle>> lifecycleParticipants = this.Services.GetServices<ILifecycleParticipant<ISiloLifecycle>>();
            foreach(ILifecycleParticipant<ISiloLifecycle> participant in lifecycleParticipants)
            {
                participant?.Participate(this.siloLifecycle);
            }
            // register all named lifecycle participants
            IKeyedServiceCollection<string, ILifecycleParticipant<ISiloLifecycle>> namedLifecycleParticipantCollection = this.Services.GetService<IKeyedServiceCollection<string,ILifecycleParticipant<ISiloLifecycle>>>();
            foreach (ILifecycleParticipant<ISiloLifecycle> participant in namedLifecycleParticipantCollection
                ?.GetServices(this.Services)
                ?.Select(s => s.GetService(this.Services)))
            {
                participant?.Participate(this.siloLifecycle);
            }

            // add self to lifecycle
            this.Participate(this.siloLifecycle);

            logger.Info(ErrorCode.SiloInitializingFinished, "-------------- Started silo {0}, ConsistentHashCode {1:X} --------------", SiloAddress.ToLongString(), SiloAddress.GetConsistentHashCode());
        }

        public void Start()
        {
            StartAsync(CancellationToken.None).GetAwaiter().GetResult();
        }

        public async Task StartAsync(CancellationToken cancellationToken)
        {
            StartTaskWithPerfAnalysis("Start Scheduler", scheduler.Start, new Stopwatch());

            // SystemTarget for provider init calls
            this.lifecycleSchedulingSystemTarget = Services.GetRequiredService<LifecycleSchedulingSystemTarget>();
            this.fallbackScheduler = Services.GetRequiredService<FallbackSystemTarget>();
            RegisterSystemTarget(lifecycleSchedulingSystemTarget);

            try
            {
                await this.scheduler.QueueTask(() => this.siloLifecycle.OnStart(cancellationToken), this.lifecycleSchedulingSystemTarget.SchedulingContext);
            }
            catch (Exception exc)
            {
                logger.Error(ErrorCode.SiloStartError, "Exception during Silo.Start", exc);
                throw;
            }
        }

        private void CreateSystemTargets()
        {
            logger.Debug("Creating System Targets for this silo.");

            logger.Debug("Creating {0} System Target", "SiloControl");
            var siloControl = ActivatorUtilities.CreateInstance<SiloControl>(Services);
            RegisterSystemTarget(siloControl);

            logger.Debug("Creating {0} System Target", "ProtocolGateway");
            RegisterSystemTarget(new ProtocolGateway(this.SiloAddress, this.loggerFactory));

            logger.Debug("Creating {0} System Target", "DeploymentLoadPublisher");
            RegisterSystemTarget(Services.GetRequiredService<DeploymentLoadPublisher>());
            
            logger.Debug("Creating {0} System Target", "RemoteGrainDirectory + CacheValidator");
            RegisterSystemTarget(LocalGrainDirectory.RemoteGrainDirectory);
            RegisterSystemTarget(LocalGrainDirectory.CacheValidator);

            logger.Debug("Creating {0} System Target", "RemoteClusterGrainDirectory");
            RegisterSystemTarget(LocalGrainDirectory.RemoteClusterGrainDirectory);

            logger.Debug("Creating {0} System Target", "ClientObserverRegistrar + TypeManager");

            this.RegisterSystemTarget(this.Services.GetRequiredService<ClientObserverRegistrar>());
            var implicitStreamSubscriberTable = Services.GetRequiredService<ImplicitStreamSubscriberTable>();
            var versionDirectorManager = this.Services.GetRequiredService<CachedVersionSelectorManager>();
            var grainTypeManager = this.Services.GetRequiredService<GrainTypeManager>();
            IOptions<TypeManagementOptions> typeManagementOptions = this.Services.GetRequiredService<IOptions<TypeManagementOptions>>();
            typeManager = new TypeManager(SiloAddress, grainTypeManager, membershipOracle, LocalScheduler, typeManagementOptions.Value.TypeMapRefreshInterval, implicitStreamSubscriberTable, this.grainFactory, versionDirectorManager,
                this.loggerFactory);
            this.RegisterSystemTarget(typeManager);

            logger.Debug("Creating {0} System Target", "MembershipOracle");
            if (this.membershipOracle is SystemTarget)
            {
                RegisterSystemTarget((SystemTarget)membershipOracle);
            }

            if (multiClusterOracle != null && multiClusterOracle is SystemTarget)
            {
                logger.Debug("Creating {0} System Target", "MultiClusterOracle");
                RegisterSystemTarget((SystemTarget)multiClusterOracle);
            }
            
            var transactionAgent = this.Services.GetRequiredService<ITransactionAgent>() as SystemTarget;
            if (transactionAgent != null)
            {
                logger.Debug("Creating {0} System Target", "TransactionAgent");
                RegisterSystemTarget(transactionAgent);
            }

            logger.Debug("Finished creating System Targets for this silo.");
        }

        private async Task InjectDependencies()
        {
            healthCheckParticipants.Add(membershipOracle);

            catalog.SiloStatusOracle = this.membershipOracle;
            this.membershipOracle.SubscribeToSiloStatusEvents(localGrainDirectory);
            messageCenter.SiloDeadOracle = this.membershipOracle.IsDeadSilo;

            // consistentRingProvider is not a system target per say, but it behaves like the localGrainDirectory, so it is here
            this.membershipOracle.SubscribeToSiloStatusEvents((ISiloStatusListener)RingProvider);

            this.membershipOracle.SubscribeToSiloStatusEvents(typeManager);

            this.membershipOracle.SubscribeToSiloStatusEvents(Services.GetRequiredService<DeploymentLoadPublisher>());

            this.membershipOracle.SubscribeToSiloStatusEvents(Services.GetRequiredService<ClientObserverRegistrar>());

            var reminderTable = Services.GetService<IReminderTable>();
            if (reminderTable != null)
            {
                logger.Info($"Creating reminder grain service for type={reminderTable.GetType()}");
                
                // Start the reminder service system target
                reminderService = new LocalReminderService(this, reminderTable, this.initTimeout, this.loggerFactory); ;
                RegisterSystemTarget((SystemTarget)reminderService);
            }

            RegisterSystemTarget(catalog);
            await scheduler.QueueAction(catalog.Start, catalog.SchedulingContext)
                .WithTimeout(initTimeout, $"Starting Catalog failed due to timeout {initTimeout}");

            // SystemTarget for provider init calls
            this.fallbackScheduler = Services.GetRequiredService<FallbackSystemTarget>();
            RegisterSystemTarget(fallbackScheduler);
        }

        private Task OnRuntimeInitializeStart(CancellationToken ct)
        {
            lock (lockable)
            {
                if (!this.SystemStatus.Equals(SystemStatus.Created))
                    throw new InvalidOperationException(String.Format("Calling Silo.Start() on a silo which is not in the Created state. This silo is in the {0} state.", this.SystemStatus));

                this.SystemStatus = SystemStatus.Starting;
            }

            logger.Info(ErrorCode.SiloStarting, "Silo Start()");

            var processExitHandlingOptions = this.Services.GetService<IOptions<ProcessExitHandlingOptions>>().Value;
            if(processExitHandlingOptions.FastKillOnProcessExit)
                AppDomain.CurrentDomain.ProcessExit += HandleProcessExit;

            //TODO: setup thead pool directly to lifecycle
            StartTaskWithPerfAnalysis("ConfigureThreadPoolAndServicePointSettings",
                this.ConfigureThreadPoolAndServicePointSettings, Stopwatch.StartNew());
            return Task.CompletedTask;
        }

        private void StartTaskWithPerfAnalysis(string taskName, Action task, Stopwatch stopWatch)
        {
            stopWatch.Restart();
            task.Invoke();
            stopWatch.Stop();
            this.logger.Info(ErrorCode.SiloStartPerfMeasure, $"{taskName} took {stopWatch.ElapsedMilliseconds} Milliseconds to finish");
        }

        private async Task StartAsyncTaskWithPerfAnalysis(string taskName, Func<Task> task, Stopwatch stopWatch)
        {
            stopWatch.Restart();
            await task.Invoke();
            stopWatch.Stop();
            this.logger.Info(ErrorCode.SiloStartPerfMeasure, $"{taskName} took {stopWatch.ElapsedMilliseconds} Milliseconds to finish");
        }

        private async Task OnRuntimeServicesStart(CancellationToken ct)
        {
            //TODO: Setup all (or as many as possible) of the class started in this call to work directly with lifecyce
            var stopWatch = Stopwatch.StartNew();
            // The order of these 4 is pretty much arbitrary.
            StartTaskWithPerfAnalysis("Start Message center",messageCenter.Start,stopWatch);
            StartTaskWithPerfAnalysis("Start Incoming message agents", IncomingMessageAgentsStart, stopWatch);
            void IncomingMessageAgentsStart()
            {
                incomingPingAgent.Start();
                incomingSystemAgent.Start();
                incomingAgent.Start();
            } 

            StartTaskWithPerfAnalysis("Start local grain directory", LocalGrainDirectory.Start,stopWatch);

            // Set up an execution context for this thread so that the target creation steps can use asynch values.
            RuntimeContext.InitializeMainThread();

            StartTaskWithPerfAnalysis("Init implicit stream subscribe table", InitImplicitStreamSubscribeTable, stopWatch);
            void InitImplicitStreamSubscribeTable()
            {             
                // Initialize the implicit stream subscribers table.
                var implicitStreamSubscriberTable = Services.GetRequiredService<ImplicitStreamSubscriberTable>();
                var grainTypeManager = Services.GetRequiredService<GrainTypeManager>();
                implicitStreamSubscriberTable.InitImplicitStreamSubscribers(grainTypeManager.GrainClassTypeData.Select(t => t.Value.Type).ToArray());
            }

            this.runtimeClient.CurrentStreamProviderRuntime = this.Services.GetRequiredService<SiloProviderRuntime>();
            
            // This has to follow the above steps that start the runtime components
            await StartAsyncTaskWithPerfAnalysis("Create system targets and inject dependencies", () =>
            {
                CreateSystemTargets();
                return InjectDependencies();
            }, stopWatch);

            // Validate the configuration.
            // TODO - refactor validation - jbragg
            //GlobalConfig.Application.ValidateConfiguration(logger);
        }

        private async Task OnRuntimeGrainServicesStart(CancellationToken ct)
        {
            var stopWatch = Stopwatch.StartNew();

            await StartAsyncTaskWithPerfAnalysis("Init transaction agent", InitTransactionAgent, stopWatch);
            async Task InitTransactionAgent()
            {
                ITransactionAgent transactionAgent = this.Services.GetRequiredService<ITransactionAgent>();
                ISchedulingContext transactionAgentContext = (transactionAgent as SystemTarget)?.SchedulingContext;
                await scheduler.QueueTask(transactionAgent.Start, transactionAgentContext)
                    .WithTimeout(initTimeout, $"Starting TransactionAgent failed due to timeout {initTimeout}");
            }

            // Load and init grain services before silo becomes active.
            GrainServiceOptions grainServiceOptions = Services.GetRequiredService<IOptions<GrainServiceOptions>>().Value;
            await StartAsyncTaskWithPerfAnalysis("Init grain services",
                () => CreateGrainServices(grainServiceOptions), stopWatch);

            this.membershipOracleContext = (this.membershipOracle as SystemTarget)?.SchedulingContext ??
                                       this.fallbackScheduler.SchedulingContext;

            await StartAsyncTaskWithPerfAnalysis("Starting local silo status oracle", StartMembershipOracle, stopWatch);

            async Task StartMembershipOracle()
            {
                await scheduler.QueueTask(() => this.membershipOracle.Start(), this.membershipOracleContext)
                    .WithTimeout(initTimeout, $"Starting MembershipOracle failed due to timeout {initTimeout}");
                logger.Debug("Local silo status oracle created successfully.");
            }

            var versionStore = Services.GetService<IVersionStore>();
            await StartAsyncTaskWithPerfAnalysis("Init type manager", () => scheduler
                .QueueTask(() => this.typeManager.Initialize(versionStore), this.typeManager.SchedulingContext)
                .WithTimeout(this.initTimeout, $"TypeManager Initializing failed due to timeout {initTimeout}"), stopWatch);

            //if running in multi cluster scenario, start the MultiClusterNetwork Oracle
            if (this.multiClusterOracle != null)
            {
                await StartAsyncTaskWithPerfAnalysis("Start multicluster oracle", StartMultiClusterOracle, stopWatch);
                async Task StartMultiClusterOracle()
                {
                    logger.Info("Starting multicluster oracle with my ServiceId={0} and ClusterId={1}.",
                        this.clusterOptions.ServiceId, this.clusterOptions.ClusterId);

                    this.multiClusterOracleContext = (multiClusterOracle as SystemTarget)?.SchedulingContext ??
                                                     this.fallbackScheduler.SchedulingContext;
                    await scheduler.QueueTask(() => multiClusterOracle.Start(), multiClusterOracleContext)
                        .WithTimeout(initTimeout, $"Starting MultiClusterOracle failed due to timeout {initTimeout}");
                    logger.Debug("multicluster oracle created successfully.");
                }
            }

            try
            {
                SiloStatisticsOptions statisticsOptions = Services.GetRequiredService<IOptions<SiloStatisticsOptions>>().Value;
                StartTaskWithPerfAnalysis("Start silo statistics", () => this.siloStatistics.Start(statisticsOptions), stopWatch);
                logger.Debug("Silo statistics manager started successfully.");

                // Finally, initialize the deployment load collector, for grains with load-based placement
                await StartAsyncTaskWithPerfAnalysis("Start deployment load collector", StartDeploymentLoadCollector, stopWatch);
                async Task StartDeploymentLoadCollector()
                {
                    var deploymentLoadPublisher = Services.GetRequiredService<DeploymentLoadPublisher>();
                    await this.scheduler.QueueTask(deploymentLoadPublisher.Start, deploymentLoadPublisher.SchedulingContext)
                        .WithTimeout(this.initTimeout, $"Starting DeploymentLoadPublisher failed due to timeout {initTimeout}");
                    logger.Debug("Silo deployment load publisher started successfully.");
                }


                // Start background timer tick to watch for platform execution stalls, such as when GC kicks in
                this.platformWatchdog = new Watchdog(statisticsOptions.LogWriteInterval, this.healthCheckParticipants, this.executorService, this.loggerFactory);
                this.platformWatchdog.Start();
                if (this.logger.IsEnabled(LogLevel.Debug)) { logger.Debug("Silo platform watchdog started successfully."); }
            }
            catch (Exception exc)
            {
                this.SafeExecute(() => this.logger.Error(ErrorCode.Runtime_Error_100330, String.Format("Error starting silo {0}. Going to FastKill().", this.SiloAddress), exc));
                throw;
            }
            if (logger.IsEnabled(LogLevel.Debug)) { logger.Debug("Silo.Start complete: System status = {0}", this.SystemStatus); }
        }

        private async Task OnBecomeActiveStart(CancellationToken ct)
        {
            var stopWatch = Stopwatch.StartNew();
            StartTaskWithPerfAnalysis("Start gateway", StartGateway, stopWatch);
            void StartGateway()
            {
                // Now that we're active, we can start the gateway
                var mc = this.messageCenter as MessageCenter;
                mc?.StartGateway(this.Services.GetRequiredService<ClientObserverRegistrar>());
                logger.Debug("Message gateway service started successfully.");
            }

            await StartAsyncTaskWithPerfAnalysis("Starting local silo status oracle", BecomeActive, stopWatch);
            async Task BecomeActive()
            {
                await scheduler.QueueTask(this.membershipOracle.BecomeActive, this.membershipOracleContext)
                .WithTimeout(initTimeout, $"MembershipOracle activating failed due to timeout {initTimeout}");
                logger.Debug("Local silo status oracle became active successfully.");
            }
            this.SystemStatus = SystemStatus.Running;
        }

        private async Task OnActiveStart(CancellationToken ct)
        {
            var stopWatch = Stopwatch.StartNew();
            if (this.reminderService != null)
            {
                await StartAsyncTaskWithPerfAnalysis("Start reminder service", StartReminderService, stopWatch);
                async Task StartReminderService()
                {
                    // so, we have the view of the membership in the consistentRingProvider. We can start the reminder service
                    this.reminderServiceContext = (this.reminderService as SystemTarget)?.SchedulingContext ??
                                                  this.fallbackScheduler.SchedulingContext;
                    await this.scheduler.QueueTask(this.reminderService.Start, this.reminderServiceContext)
                        .WithTimeout(this.initTimeout, $"Starting ReminderService failed due to timeout {initTimeout}");
                    this.logger.Debug("Reminder service started successfully.");
                }
            }
            foreach (var grainService in grainServices)
            {
                await this.scheduler.QueueTask(grainService.Start, grainService.SchedulingContext).WithTimeout(this.initTimeout, $"Starting GrainService failed due to timeout {initTimeout}");
                if (this.logger.IsEnabled(LogLevel.Debug))
                {
                    logger.Debug(String.Format("{0} Grain Service with Id {1} started successfully.", grainService.GetType().FullName, grainService.GetPrimaryKeyLong(out string ignored)));
                }
            }
        }

        private async Task CreateGrainServices(GrainServiceOptions grainServiceOptions)
        {
            this.grainServices = new List<GrainService>();
            foreach (KeyValuePair<string, short> serviceConfig in grainServiceOptions.GrainServices)
            {
                // Construct the Grain Service
                var serviceType = System.Type.GetType(serviceConfig.Key);
                if (serviceType == null)
                {
                    throw new Exception(String.Format("Cannot find Grain Service type {0} of with Service Id {1}", serviceConfig.Key, serviceConfig.Value));
                }
                
                var grainServiceInterfaceType = serviceType.GetInterfaces().FirstOrDefault(x => x.GetInterfaces().Contains(typeof(IGrainService)));
                if (grainServiceInterfaceType == null)
                {
                    throw new Exception(String.Format("Cannot find an interface on {0} which implements IGrainService", serviceConfig.Value));
                }

                var typeCode = GrainInterfaceUtils.GetGrainClassTypeCode(grainServiceInterfaceType);
                var grainId = (IGrainIdentity)GrainId.GetGrainServiceGrainId(serviceConfig.Value, typeCode);
                var grainService = (GrainService)ActivatorUtilities.CreateInstance(this.Services, serviceType, grainId);
                RegisterSystemTarget(grainService);

                await this.scheduler.QueueTask(() => grainService.Init(Services), grainService.SchedulingContext).WithTimeout(this.initTimeout, $"GrainService Initializing failed due to timeout {initTimeout}");
                grainServices.Add(grainService);
            }
        }

        private void ConfigureThreadPoolAndServicePointSettings()
        {
            PerformanceTuningOptions performanceTuningOptions = Services.GetRequiredService<IOptions<PerformanceTuningOptions>>().Value;
            if (performanceTuningOptions.MinDotNetThreadPoolSize > 0)
            {
                int workerThreads;
                int completionPortThreads;
                ThreadPool.GetMinThreads(out workerThreads, out completionPortThreads);
                if (performanceTuningOptions.MinDotNetThreadPoolSize > workerThreads ||
                    performanceTuningOptions.MinDotNetThreadPoolSize > completionPortThreads)
                {
                    // if at least one of the new values is larger, set the new min values to be the larger of the prev. and new config value.
                    int newWorkerThreads = Math.Max(performanceTuningOptions.MinDotNetThreadPoolSize, workerThreads);
                    int newCompletionPortThreads = Math.Max(performanceTuningOptions.MinDotNetThreadPoolSize, completionPortThreads);
                    bool ok = ThreadPool.SetMinThreads(newWorkerThreads, newCompletionPortThreads);
                    if (ok)
                    {
                        logger.Info(ErrorCode.SiloConfiguredThreadPool,
                                    "Configured ThreadPool.SetMinThreads() to values: {0},{1}. Previous values are: {2},{3}.",
                                    newWorkerThreads, newCompletionPortThreads, workerThreads, completionPortThreads);
                    }
                    else
                    {
                        logger.Warn(ErrorCode.SiloFailedToConfigureThreadPool,
                                    "Failed to configure ThreadPool.SetMinThreads(). Tried to set values to: {0},{1}. Previous values are: {2},{3}.",
                                    newWorkerThreads, newCompletionPortThreads, workerThreads, completionPortThreads);
                    }
                }
            }

            // Set .NET ServicePointManager settings to optimize throughput performance when using Azure storage
            // http://blogs.msdn.com/b/windowsazurestorage/archive/2010/06/25/nagle-s-algorithm-is-not-friendly-towards-small-requests.aspx
            logger.Info(ErrorCode.SiloConfiguredServicePointManager,
                "Configured .NET ServicePointManager to Expect100Continue={0}, DefaultConnectionLimit={1}, UseNagleAlgorithm={2} to improve Azure storage performance.",
                performanceTuningOptions.Expect100Continue, performanceTuningOptions.DefaultConnectionLimit, performanceTuningOptions.UseNagleAlgorithm);
            ServicePointManager.Expect100Continue = performanceTuningOptions.Expect100Continue;
            ServicePointManager.DefaultConnectionLimit = performanceTuningOptions.DefaultConnectionLimit;
            ServicePointManager.UseNagleAlgorithm = performanceTuningOptions.UseNagleAlgorithm;
        }

        /// <summary>
        /// Gracefully stop the run time system only, but not the application. 
        /// Applications requests would be abruptly terminated, while the internal system state gracefully stopped and saved as much as possible.
        /// Grains are not deactivated.
        /// </summary>
        public void Stop()
        {
            var cancellationSource = new CancellationTokenSource();
            cancellationSource.Cancel();
            StopAsync(cancellationSource.Token).GetAwaiter().GetResult();
        }

        /// <summary>
        /// Gracefully stop the run time system and the application. 
        /// All grains will be properly deactivated.
        /// All in-flight applications requests would be awaited and finished gracefully.
        /// </summary>
        public void Shutdown()
        {
            StopAsync(CancellationToken.None).GetAwaiter().GetResult();
        }

        /// <summary>
        /// Gracefully stop the run time system only, but not the application. 
        /// Applications requests would be abruptly terminated, while the internal system state gracefully stopped and saved as much as possible.
        /// </summary>
        public async Task StopAsync(CancellationToken cancellationToken)
        {
            bool gracefully = !cancellationToken.IsCancellationRequested;
            string operation = gracefully ? "Shutdown()" : "Stop()";
            bool stopAlreadyInProgress = false;
            lock (lockable)
            {
                if (this.SystemStatus.Equals(SystemStatus.Stopping) ||
                    this.SystemStatus.Equals(SystemStatus.ShuttingDown) ||
                    this.SystemStatus.Equals(SystemStatus.Terminated))
                {
                    stopAlreadyInProgress = true;
                    // Drop through to wait below
                }
                else if (!this.SystemStatus.Equals(SystemStatus.Running))
                {
                    throw new InvalidOperationException(String.Format("Calling Silo.{0} on a silo which is not in the Running state. This silo is in the {1} state.", operation, this.SystemStatus));
                }
                else
                {
                    if (gracefully)
                        this.SystemStatus = SystemStatus.ShuttingDown;
                    else
                        this.SystemStatus = SystemStatus.Stopping;
                }
            }

            if (stopAlreadyInProgress)
            {
                logger.Info(ErrorCode.SiloStopInProgress, "Silo termination is in progress - Will wait for it to finish");
                var pause = TimeSpan.FromSeconds(1);
                while (!this.SystemStatus.Equals(SystemStatus.Terminated))
                {
                    logger.Info(ErrorCode.WaitingForSiloStop, "Waiting {0} for termination to complete", pause);
                    Thread.Sleep(pause);
                }

                await this.siloTerminatedTask.Task;
                return;
            }

            try
            {
                await this.scheduler.QueueTask(() => this.siloLifecycle.OnStop(cancellationToken), this.lifecycleSchedulingSystemTarget.SchedulingContext);
            } finally
            {
                SafeExecute(scheduler.Stop);
                SafeExecute(scheduler.PrintStatistics);
            }
        }

        private Task OnRuntimeServicesStop(CancellationToken cancellationToken)
        {
            if (!cancellationToken.IsCancellationRequested)
            {
                // Deactivate all grains
                SafeExecute(() => catalog.DeactivateAllActivations().WaitWithThrow(stopTimeout));
            }

            // Start rejecting all silo to silo application messages
            SafeExecute(messageCenter.BlockApplicationMessages);

            // Stop scheduling/executing application turns
            SafeExecute(scheduler.StopApplicationTurns);

            // Directory: Speed up directory handoff
            // will be started automatically when directory receives SiloStatusChangeNotification(Stopping)

            SafeExecute(() => LocalGrainDirectory.StopPreparationCompletion.WaitWithThrow(stopTimeout));

            return Task.CompletedTask;
        }

        private Task OnRuntimeInitializeStop(CancellationToken ct)
        {
            // 10, 11, 12: Write Dead in the table, Drain scheduler, Stop msg center, ...
            logger.Info(ErrorCode.SiloStopped, "Silo is Stopped()");

            SafeExecute(() => scheduler.QueueTask( this.membershipOracle.KillMyself, this.membershipOracleContext)
                .WaitWithThrow(stopTimeout));

            // incoming messages
            SafeExecute(incomingSystemAgent.Stop);
            SafeExecute(incomingPingAgent.Stop);
            SafeExecute(incomingAgent.Stop);

            // timers
            if (platformWatchdog != null) 
                SafeExecute(platformWatchdog.Stop); // Silo may be dying before platformWatchdog was set up

            SafeExecute(activationDirectory.PrintActivationDirectory);
            SafeExecute(messageCenter.Stop);
            SafeExecute(siloStatistics.Stop);

            SafeExecute(() => this.SystemStatus = SystemStatus.Terminated);
            SafeExecute(() => (this.Services as IDisposable)?.Dispose());

            // Setting the event should be the last thing we do.
            // Do nothing after that!
            this.siloTerminatedTask.SetResult(0);
            return Task.CompletedTask;
        }

        private async Task OnBecomeActiveStop(CancellationToken ct)
        {
            bool gracefully = !ct.IsCancellationRequested;
            string operation = gracefully ? "Shutdown()" : "Stop()";
            try
            {
                if (gracefully)
                {
                    logger.Info(ErrorCode.SiloShuttingDown, "Silo starting to Shutdown()");
                    // Write "ShutDown" state in the table + broadcast gossip msgs to re-read the table to everyone
                    await scheduler.QueueTask(this.membershipOracle.ShutDown, this.membershipOracleContext)
                        .WithTimeout(stopTimeout, $"MembershipOracle Shutting down failed due to timeout {stopTimeout}");
                }
                else
                {
                    logger.Info(ErrorCode.SiloStopping, "Silo starting to Stop()");
                    // Write "Stopping" state in the table + broadcast gossip msgs to re-read the table to everyone
                    await scheduler.QueueTask(this.membershipOracle.Stop, this.membershipOracleContext)
                        .WithTimeout(stopTimeout, $"Stopping MembershipOracle faield due to timeout {stopTimeout}");
                }
            }
            catch (Exception exc)
            {
                logger.Error(ErrorCode.SiloFailedToStopMembership, String.Format("Failed to {0} membership oracle. About to FastKill this silo.", operation), exc);
                return; // will go to finally
            }
            // Stop the gateway
            SafeExecute(messageCenter.StopAcceptingClientMessages);
        }

        private async Task OnActiveStop(CancellationToken ct)
        {
            if (reminderService != null)
            {
                // 2: Stop reminder service
                await scheduler.QueueTask(reminderService.Stop, this.reminderServiceContext)
                    .WithTimeout(stopTimeout, $"Stopping ReminderService failed due to timeout {stopTimeout}");
            }
            foreach (var grainService in grainServices)
            {
                await this.scheduler.QueueTask(grainService.Stop, grainService.SchedulingContext).WithTimeout(this.stopTimeout, $"Stopping GrainService failed due to timeout {initTimeout}");
                if (this.logger.IsEnabled(LogLevel.Debug))
                {
                    logger.Debug(String.Format("{0} Grain Service with Id {1} stopped successfully.", grainService.GetType().FullName, grainService.GetPrimaryKeyLong(out string ignored)));
                }
            }
        }

        private void SafeExecute(Action action)
        {
            Utils.SafeExecute(action, logger, "Silo.Stop");
        }

        private void HandleProcessExit(object sender, EventArgs e)
        {
            // NOTE: We need to minimize the amount of processing occurring on this code path -- we only have under approx 2-3 seconds before process exit will occur
            this.logger.Warn(ErrorCode.Runtime_Error_100220, "Process is exiting");
            this.Stop();
        }

        internal void RegisterSystemTarget(SystemTarget target)
        {
            var providerRuntime = this.Services.GetRequiredService<SiloProviderRuntime>();
            providerRuntime.RegisterSystemTarget(target);
        }

        /// <summary> Return dump of diagnostic data from this silo. </summary>
        /// <param name="all"></param>
        /// <returns>Debug data for this silo.</returns>
        public string GetDebugDump(bool all = true)
        {
            var sb = new StringBuilder();            
            foreach (var systemTarget in activationDirectory.AllSystemTargets())
                sb.AppendFormat("System target {0}:", ((ISystemTargetBase)systemTarget).GrainId.ToString()).AppendLine();               
            
            var enumerator = activationDirectory.GetEnumerator();
            while(enumerator.MoveNext())
            {
                Utils.SafeExecute(() =>
                {
                    var activationData = enumerator.Current.Value;
                    var workItemGroup = scheduler.GetWorkItemGroup(activationData.SchedulingContext);
                    if (workItemGroup == null)
                    {
                        sb.AppendFormat("Activation with no work item group!! Grain {0}, activation {1}.",
                            activationData.Grain,
                            activationData.ActivationId);
                        sb.AppendLine();
                        return;
                    }

                    if (all || activationData.State.Equals(ActivationState.Valid))
                    {
                        sb.AppendLine(workItemGroup.DumpStatus());
                        sb.AppendLine(activationData.DumpStatus());
                    }
                });
            }
            logger.Info(ErrorCode.SiloDebugDump, sb.ToString());
            return sb.ToString();
        }

        /// <summary> Object.ToString override -- summary info for this silo. </summary>
        public override string ToString()
        {
            return localGrainDirectory.ToString();
        }

        private void Participate(ISiloLifecycle lifecycle)
        {
<<<<<<< HEAD
            lifecycle.Subscribe<Silo>(ServiceLifecycleStage.RuntimeInitialize, (ct) => Task.Run(() => OnRuntimeInitializeStart(ct)), (ct) => Task.Run(() => OnRuntimeInitializeStop(ct)));
            lifecycle.Subscribe<Silo>(ServiceLifecycleStage.RuntimeServices, (ct) => Task.Run(() => OnRuntimeServicesStart(ct)), (ct) => Task.Run(() => OnRuntimeServicesStop(ct)));
            lifecycle.Subscribe<Silo>(ServiceLifecycleStage.RuntimeGrainServices, (ct) => Task.Run(() => OnRuntimeGrainServicesStart(ct)), (ct) => Task.Run(() => OnRuntimeGrainServicesStop(ct)));
=======
            lifecycle.Subscribe(ServiceLifecycleStage.RuntimeInitialize, (ct) => Task.Run(() => OnRuntimeInitializeStart(ct)), (ct) => Task.Run(() => OnRuntimeInitializeStop(ct)));
            lifecycle.Subscribe(ServiceLifecycleStage.RuntimeServices, (ct) => Task.Run(() => OnRuntimeServicesStart(ct)), (ct) => Task.Run(() => OnRuntimeServicesStop(ct)));
            lifecycle.Subscribe(ServiceLifecycleStage.RuntimeGrainServices, (ct) => Task.Run(() => OnRuntimeGrainServicesStart(ct)));
            lifecycle.Subscribe(ServiceLifecycleStage.BecomeActive, (ct) => Task.Run(() => OnBecomeActiveStart(ct)), (ct) => Task.Run(() => OnBecomeActiveStop(ct)));
            lifecycle.Subscribe(ServiceLifecycleStage.Active, (ct) => Task.Run(() => OnActiveStart(ct)), (ct) => Task.Run(() => OnActiveStop(ct)));
>>>>>>> 7e22fb70
        }
    }

    // A dummy system target for fallback scheduler
    internal class FallbackSystemTarget : SystemTarget
    {
        public FallbackSystemTarget(ILocalSiloDetails localSiloDetails, ILoggerFactory loggerFactory)
            : base(Constants.FallbackSystemTargetId, localSiloDetails.SiloAddress, loggerFactory)
        {
        }
    }

    // A dummy system target for fallback scheduler
    internal class LifecycleSchedulingSystemTarget : SystemTarget
    {
        public LifecycleSchedulingSystemTarget(ILocalSiloDetails localSiloDetails, ILoggerFactory loggerFactory)
            : base(Constants.LifecycleSchedulingSystemTargetId, localSiloDetails.SiloAddress, loggerFactory)
        {
        }
    }
}
<|MERGE_RESOLUTION|>--- conflicted
+++ resolved
@@ -79,12 +79,8 @@
         private readonly List<IHealthCheckParticipant> healthCheckParticipants = new List<IHealthCheckParticipant>();
         private readonly object lockable = new object();
         private readonly GrainFactory grainFactory;
-<<<<<<< HEAD
         private readonly ISiloLifecycleSubject siloLifecycle;
-=======
-        private readonly SiloLifecycle siloLifecycle;
         private List<GrainService> grainServices;
->>>>>>> 7e22fb70
 
         private readonly ILoggerFactory loggerFactory;
         /// <summary>
@@ -889,17 +885,11 @@
 
         private void Participate(ISiloLifecycle lifecycle)
         {
-<<<<<<< HEAD
             lifecycle.Subscribe<Silo>(ServiceLifecycleStage.RuntimeInitialize, (ct) => Task.Run(() => OnRuntimeInitializeStart(ct)), (ct) => Task.Run(() => OnRuntimeInitializeStop(ct)));
             lifecycle.Subscribe<Silo>(ServiceLifecycleStage.RuntimeServices, (ct) => Task.Run(() => OnRuntimeServicesStart(ct)), (ct) => Task.Run(() => OnRuntimeServicesStop(ct)));
-            lifecycle.Subscribe<Silo>(ServiceLifecycleStage.RuntimeGrainServices, (ct) => Task.Run(() => OnRuntimeGrainServicesStart(ct)), (ct) => Task.Run(() => OnRuntimeGrainServicesStop(ct)));
-=======
-            lifecycle.Subscribe(ServiceLifecycleStage.RuntimeInitialize, (ct) => Task.Run(() => OnRuntimeInitializeStart(ct)), (ct) => Task.Run(() => OnRuntimeInitializeStop(ct)));
-            lifecycle.Subscribe(ServiceLifecycleStage.RuntimeServices, (ct) => Task.Run(() => OnRuntimeServicesStart(ct)), (ct) => Task.Run(() => OnRuntimeServicesStop(ct)));
-            lifecycle.Subscribe(ServiceLifecycleStage.RuntimeGrainServices, (ct) => Task.Run(() => OnRuntimeGrainServicesStart(ct)));
-            lifecycle.Subscribe(ServiceLifecycleStage.BecomeActive, (ct) => Task.Run(() => OnBecomeActiveStart(ct)), (ct) => Task.Run(() => OnBecomeActiveStop(ct)));
-            lifecycle.Subscribe(ServiceLifecycleStage.Active, (ct) => Task.Run(() => OnActiveStart(ct)), (ct) => Task.Run(() => OnActiveStop(ct)));
->>>>>>> 7e22fb70
+            lifecycle.Subscribe<Silo>(ServiceLifecycleStage.RuntimeGrainServices, (ct) => Task.Run(() => OnRuntimeGrainServicesStart(ct)));
+            lifecycle.Subscribe<Silo>(ServiceLifecycleStage.BecomeActive, (ct) => Task.Run(() => OnBecomeActiveStart(ct)), (ct) => Task.Run(() => OnBecomeActiveStop(ct)));
+            lifecycle.Subscribe<Silo>(ServiceLifecycleStage.Active, (ct) => Task.Run(() => OnActiveStart(ct)), (ct) => Task.Run(() => OnActiveStop(ct)));
         }
     }
 
