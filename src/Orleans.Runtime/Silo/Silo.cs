--- conflicted
+++ resolved
@@ -77,13 +77,8 @@
         private readonly List<IHealthCheckParticipant> healthCheckParticipants = new List<IHealthCheckParticipant>();
         private readonly object lockable = new object();
         private readonly GrainFactory grainFactory;
-<<<<<<< HEAD
-        private readonly SiloLifecycle siloLifecycle;
+        private readonly ISiloLifecycleSubject siloLifecycle;
         private List<GrainService> grainServices = new List<GrainService>();
-=======
-        private readonly ISiloLifecycleSubject siloLifecycle;
-        private List<GrainService> grainServices;
->>>>>>> 3a7b5710
 
         private readonly ILoggerFactory loggerFactory;
         /// <summary>
