--- conflicted
+++ resolved
@@ -160,15 +160,10 @@
             AsynchAgent.IsStarting = true;
 
             var startTime = DateTime.UtcNow;
-<<<<<<< HEAD
-           services?.GetService<TelemetryManager>()?.AddFromConfiguration(services, LocalConfig.TelemetryConfiguration);
+
+            services?.GetService<TelemetryManager>()?.AddFromConfiguration(services, LocalConfig.TelemetryConfiguration);
             StatisticsCollector.Initialize(LocalConfig.StatisticsCollectionLevel);
             
-=======
-            services?.GetService<TelemetryManager>()?.AddFromConfiguration(services, LocalConfig.TelemetryConfiguration);
-            StatisticsCollector.Initialize(LocalConfig);
-
->>>>>>> 1689a7cf
             initTimeout = GlobalConfig.MaxJoinAttemptTime;
             if (Debugger.IsAttached)
             {
