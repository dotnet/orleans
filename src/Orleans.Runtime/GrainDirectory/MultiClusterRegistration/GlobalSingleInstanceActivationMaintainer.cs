using System;
using System.Collections.Generic;
using System.Linq;
using System.Threading.Tasks;
using Microsoft.Extensions.Logging;
using Microsoft.Extensions.Options;
using Orleans.Configuration;
using Orleans.GrainDirectory;
using Orleans.SystemTargetInterfaces;
using Orleans.Runtime.Scheduler;
using OutcomeState = Orleans.Runtime.GrainDirectory.GlobalSingleInstanceResponseOutcome.OutcomeState;
using Orleans.Runtime.MultiClusterNetwork;
using Orleans.MultiCluster;
using System.Threading;

namespace Orleans.Runtime.GrainDirectory
{
<<<<<<< HEAD
    internal class GlobalSingleInstanceActivationMaintainer : DedicatedAsynchAgent
=======
    internal class GlobalSingleInstanceActivationMaintainer : AsynchAgent, IMultiClusterConfigurationListener
>>>>>>> 7f506715
    {
        private readonly object lockable = new object();
        private readonly LocalGrainDirectory router;
        private readonly ILogger logger;
        private readonly IInternalGrainFactory grainFactory;
        private readonly TimeSpan period;
        private readonly IMultiClusterOracle multiClusterOracle;
        private readonly ILocalSiloDetails siloDetails;
        private readonly MultiClusterOptions multiClusterOptions;

        // scanning the entire directory for doubtful activations is too slow.
        // therefore, we maintain a list of potentially doubtful activations on the side.
        // maintainer periodically takes and processes this list.
        private List<GrainId> doubtfulGrains = new List<GrainId>();

        // used to cut short the waiting time before next run
        private ManualResetEvent runNow = new ManualResetEvent(false);

        public GlobalSingleInstanceActivationMaintainer(
            LocalGrainDirectory router,
            ILogger logger,
            IInternalGrainFactory grainFactory,
            IMultiClusterOracle multiClusterOracle,
            ExecutorService executorService,
            ILocalSiloDetails siloDetails,
            IOptions<MultiClusterOptions> multiClusterOptions,
            ILoggerFactory loggerFactory)
            : base(executorService, loggerFactory)
        {
            this.router = router;
            this.logger = logger;
            this.grainFactory = grainFactory;
            this.multiClusterOracle = multiClusterOracle;
            this.siloDetails = siloDetails;
            this.multiClusterOptions = multiClusterOptions.Value;
            this.period = multiClusterOptions.Value.GlobalSingleInstanceRetryInterval;
            multiClusterOracle.SubscribeToMultiClusterConfigurationEvents(this);
            logger.Debug("GSIP:M GlobalSingleInstanceActivationMaintainer Started, Period = {0}", period);
        }

        public void TrackDoubtfulGrain(GrainId grain)
        {
            lock (lockable)
                doubtfulGrains.Add(grain);
        }

        public void TrackDoubtfulGrains(Dictionary<GrainId, IGrainInfo> newstuff)
        {
            var newdoubtful = FilterByMultiClusterStatus(newstuff, GrainDirectoryEntryStatus.Doubtful)
                .Select(kvp => kvp.Key)
                .ToList();

            lock (lockable)
            {
                doubtfulGrains.AddRange(newdoubtful);
            }
        }

        public static IEnumerable<KeyValuePair<GrainId, IGrainInfo>> FilterByMultiClusterStatus(Dictionary<GrainId, IGrainInfo> collection, GrainDirectoryEntryStatus status)
        {
            foreach (var kvp in collection)
            {
                if (!kvp.Value.SingleInstance)
                    continue;
                var act = kvp.Value.Instances.FirstOrDefault();
                if (act.Key == null)
                    continue;
                if (act.Value.RegistrationStatus == status)
                    yield return kvp;
            }
        }

        // the following method runs for the whole lifetime of the silo, doing the periodic maintenance
        protected override void Run()
        {
            if (!this.multiClusterOptions.HasMultiClusterNetwork)
                return;

            var myClusterId = this.siloDetails.ClusterId;

            Cts.Token.Register(this.Prod);

            while (router.Running && !Cts.IsCancellationRequested)
            {
                try
                {
                    // wait until it is time, or someone prodded us to continue
                    runNow.WaitOne(period);
                    runNow.Reset();

                    if (!router.Running || Cts.IsCancellationRequested) break;

                    logger.Debug("GSIP:M running check");

                    // examine the multicluster configuration
                    var multiClusterConfig = this.multiClusterOracle.GetMultiClusterConfiguration();
                    if (multiClusterConfig == null || !multiClusterConfig.Clusters.Contains(myClusterId))
                    {
                        // we are not joined to the cluster yet/anymore. 
                        // go through all owned entries and make them doubtful
                        // this will not happen under normal operation
                        // (because nodes are supposed to shut down before being removed from the multi cluster)
                        // but if it happens anyway, this is the correct thing to do

                        var allEntries = router.DirectoryPartition.GetItems();
                        var ownedEntries = FilterByMultiClusterStatus(allEntries, GrainDirectoryEntryStatus.Owned)
                            .Select(kp => Tuple.Create(kp.Key, kp.Value.Instances.FirstOrDefault()))
                            .ToList();

                        logger.Debug("GSIP:M Not joined to multicluster. Make {0} owned entries doubtful {1}", ownedEntries.Count, logger.IsEnabled(LogLevel.Trace) ? string.Join(",", ownedEntries.Select(s => s.Item1)) : "");

                        router.Scheduler.QueueTask(
                            () => RunBatchedDemotion(ownedEntries),
                            router.CacheValidator.SchedulingContext
                        ).Wait();
                    }
                    else
                    {
                        // we are joined to the multicluster.

                        List<KeyValuePair<string, SiloAddress>> remoteClusters = multiClusterConfig.Clusters
                            .Where(id => id != myClusterId)
                            .Select(id => new KeyValuePair<string, SiloAddress>(id, this.multiClusterOracle.GetRandomClusterGateway(id)))
                            .ToList();

                        if (!remoteClusters.Any(kvp => kvp.Value == null))
                        {
                            // all clusters have at least one gateway reporting.
                            // go through all doubtful entries and broadcast ownership requests for each

                            List<GrainId> grains;
                            lock (lockable)
                            {
                                grains = doubtfulGrains;
                                doubtfulGrains = new List<GrainId>();
                            }

                            logger.Debug("GSIP:M retry {0} doubtful entries {1}", grains.Count, logger.IsEnabled(LogLevel.Trace) ? string.Join(",", grains) : "");

                            router.Scheduler.QueueTask(
                                () => RunBatchedActivationRequests(remoteClusters, grains),
                                router.CacheValidator.SchedulingContext
                            ).Wait();
                        }
                    }
                }
                catch (Exception e)
                {
                    logger.Error(ErrorCode.GlobalSingleInstance_MaintainerException,
                            "GSIP:M caught exception", e);
                }
            }
        }
        private Task RunBatchedDemotion(List<Tuple<GrainId, KeyValuePair<ActivationId, IActivationInfo>>> entries)
        {
            foreach (var entry in entries)
            {
                router.DirectoryPartition.UpdateClusterRegistrationStatus(entry.Item1, entry.Item2.Key, GrainDirectoryEntryStatus.Doubtful, GrainDirectoryEntryStatus.Owned);
                TrackDoubtfulGrain(entry.Item1);
            }

            return Task.CompletedTask;
        }

        private async Task RunBatchedActivationRequests(List<KeyValuePair<string, SiloAddress>> remoteClusters, List<GrainId> grains)
        {
            var addresses = new List<ActivationAddress>();

            foreach (var grain in grains)
            {
                // retrieve activation
                ActivationAddress address;
                int version;
                var mcstate = router.DirectoryPartition.TryGetActivation(grain, out address, out version);

                // work on the doubtful ones only
                if (mcstate == GrainDirectoryEntryStatus.Doubtful)
                {
                    // try to start retry by moving into requested_ownership state
                    if (router.DirectoryPartition.UpdateClusterRegistrationStatus(grain, address.Activation, GrainDirectoryEntryStatus.RequestedOwnership, GrainDirectoryEntryStatus.Doubtful))
                    {
                        addresses.Add(address);
                    }
                }
            }

            if (addresses.Count == 0)
                return;

            var batchResponses = new List<RemoteClusterActivationResponse[]>();
                   
            var tasks = remoteClusters.Select(async remotecluster => 
            {
                // find gateway and send batched request
                try
                {
                    var clusterGrainDir = this.grainFactory.GetSystemTarget<IClusterGrainDirectory>(Constants.ClusterDirectoryServiceId, remotecluster.Value);
                    var r = await clusterGrainDir.ProcessActivationRequestBatch(addresses.Select(a => a.Grain).ToArray(), this.siloDetails.ClusterId).WithCancellation(Cts.Token);
                    batchResponses.Add(r);
                }
                catch (Exception e)
                {
                    batchResponses.Add(
                        Enumerable.Repeat<RemoteClusterActivationResponse>(
                           new RemoteClusterActivationResponse(ActivationResponseStatus.Faulted)
                           {
                               ResponseException = e
                           }, addresses.Count).ToArray());
                }

            }).ToList();
 
            // wait for all the responses to arrive or fail
            await Task.WhenAll(tasks);

            if (logger.IsEnabled(LogLevel.Debug))
            { 
                foreach (var br in batchResponses)
                {
                    var summary = br.Aggregate(new { Pass = 0, Failed = 0, FailedA = 0, FailedOwned = 0, Faulted = 0 }, (agg, r) =>
                    {
                        switch (r.ResponseStatus)
                        {
                            case ActivationResponseStatus.Pass:
                                return new { Pass = agg.Pass + 1, agg.Failed, agg.FailedA, agg.FailedOwned, agg.Faulted };
                            case ActivationResponseStatus.Failed:
                                if (!r.Owned)
                                {
                                    return r.ExistingActivationAddress.Address == null
                                        ? new { agg.Pass, Failed = agg.Failed + 1, agg.FailedA, agg.FailedOwned, agg.Faulted }
                                        : new { agg.Pass, agg.Failed, FailedA = agg.FailedA + 1, agg.FailedOwned, agg.Faulted };
                                }
                                else
                                {
                                    return new { agg.Pass, agg.Failed, agg.FailedA, FailedOwned = agg.FailedOwned + 1, agg.Faulted };
                                }
                            default:
                                return new { agg.Pass, agg.Failed, agg.FailedA, agg.FailedOwned, Faulted = agg.Faulted + 1 };
                        }
                    });
                    logger.Debug("GSIP:M batchresponse PASS:{0} FAILED:{1} FAILED(a){2}: FAILED(o){3}: FAULTED:{4}",
                        summary.Pass,
                        summary.Failed,
                        summary.FailedA,
                        summary.FailedOwned,
                        summary.Faulted);
                }
            }

            // process each address

            var loser_activations_per_silo = new Dictionary<SiloAddress, List<ActivationAddress>>();

            for (int i = 0; i < addresses.Count; i++)
            {
                var address = addresses[i];

                // array that holds the responses
                var responses = new RemoteClusterActivationResponse[remoteClusters.Count];

                for (int j = 0; j < batchResponses.Count; j++)
                    responses[j] = batchResponses[j][i];

                // response processor
                var outcomeDetails = GlobalSingleInstanceResponseTracker.GetOutcome(responses, address.Grain, logger);
                var outcome = outcomeDetails.State;

                if (logger.IsEnabled(LogLevel.Trace))
                    logger.Trace("GSIP:M {0} Result={1}", address.Grain, outcomeDetails);

                switch (outcome)
                {
                    case OutcomeState.RemoteOwner:
                    case OutcomeState.RemoteOwnerLikely:
                    {
                        // record activations that lost and need to be deactivated
                        List<ActivationAddress> losers;
                        if (!loser_activations_per_silo.TryGetValue(address.Silo, out losers))
                            loser_activations_per_silo[address.Silo] = losers = new List<ActivationAddress>();
                        losers.Add(address);

                        router.DirectoryPartition.CacheOrUpdateRemoteClusterRegistration(address.Grain, address.Activation, outcomeDetails.RemoteOwnerAddress.Address);
                        continue;
                    }
                    case OutcomeState.Succeed:
                    {
                        var ok = (router.DirectoryPartition.UpdateClusterRegistrationStatus(address.Grain, address.Activation, GrainDirectoryEntryStatus.Owned, GrainDirectoryEntryStatus.RequestedOwnership));
                        if (ok)
                            continue;
                        else
                            break;
                    }
                    case OutcomeState.Inconclusive:
                    {
                        break;
                    }
                }

                // we were not successful, reread state to determine what is going on
                int version;
                var mcstatus = router.DirectoryPartition.TryGetActivation(address.Grain, out address, out version);

                // in each case, go back to DOUBTFUL
                if (mcstatus == GrainDirectoryEntryStatus.RequestedOwnership)
                {
                    // we failed because of inconclusive answers
                    var success = router.DirectoryPartition.UpdateClusterRegistrationStatus(address.Grain, address.Activation, GrainDirectoryEntryStatus.Doubtful, GrainDirectoryEntryStatus.RequestedOwnership);
                    if (!success) ProtocolError(address, "unable to transition from REQUESTED_OWNERSHIP to DOUBTFUL");
                }
                else if (mcstatus == GrainDirectoryEntryStatus.RaceLoser)
                {
                    // we failed because an external request moved us to RACE_LOSER
                    var success = router.DirectoryPartition.UpdateClusterRegistrationStatus(address.Grain, address.Activation, GrainDirectoryEntryStatus.Doubtful, GrainDirectoryEntryStatus.RaceLoser);
                    if (!success) ProtocolError(address, "unable to transition from RACE_LOSER to DOUBTFUL");
                }
                else
                {
                    ProtocolError(address, "unhandled protocol state");
                }

                TrackDoubtfulGrain(address.Grain);
            }

            // remove loser activations
            foreach (var kvp in loser_activations_per_silo)
            {
                var catalog = this.grainFactory.GetSystemTarget<ICatalog>(Constants.CatalogId, kvp.Key);
                catalog.DeleteActivations(kvp.Value).Ignore();
            }
        }

        private void ProtocolError(ActivationAddress address, string msg)
        {
            logger.Error((int) ErrorCode.GlobalSingleInstance_ProtocolError, string.Format("GSIP:Req {0} {1}", address.Grain.ToString(), msg));
        }

        public void OnMultiClusterConfigurationChange(MultiClusterConfiguration next)
        {
            logger.Debug($"GSIP:M MultiClusterConfiguration {next}");
            Prod();
        }

        public void Prod()
        {
            // cancel the waiting, to proceed immediately
            runNow.Set();
        }
    }
}<|MERGE_RESOLUTION|>--- conflicted
+++ resolved
@@ -15,11 +15,7 @@
 
 namespace Orleans.Runtime.GrainDirectory
 {
-<<<<<<< HEAD
-    internal class GlobalSingleInstanceActivationMaintainer : DedicatedAsynchAgent
-=======
-    internal class GlobalSingleInstanceActivationMaintainer : AsynchAgent, IMultiClusterConfigurationListener
->>>>>>> 7f506715
+    internal class GlobalSingleInstanceActivationMaintainer : DedicatedAsynchAgent, IMultiClusterConfigurationListener
     {
         private readonly object lockable = new object();
         private readonly LocalGrainDirectory router;
