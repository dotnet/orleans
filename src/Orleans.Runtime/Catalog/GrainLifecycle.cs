<<<<<<< HEAD
=======

using System.Collections.Immutable;
>>>>>>> 613b215c
using Microsoft.Extensions.Logging;

namespace Orleans.Runtime
{
    internal class GrainLifecycle : LifecycleSubject, IGrainLifecycle
    {
<<<<<<< HEAD
        public GrainLifecycle(ILogger<LifecycleSubject> logger)
            : base(logger)
=======
        private static readonly ImmutableDictionary<int, string> StageNames = GetStageNames(typeof(GrainLifecycleStage));

        public GrainLifecycle(ILogger<LifecycleSubject> logger) : base(logger)
>>>>>>> 613b215c
        {
        }

        protected override string GetStageName(int stage)
        {
            if (StageNames.TryGetValue(stage, out var result)) return result;
            return base.GetStageName(stage);
        }
    }
}<|MERGE_RESOLUTION|>--- conflicted
+++ resolved
@@ -1,22 +1,14 @@
-<<<<<<< HEAD
-=======
 
 using System.Collections.Immutable;
->>>>>>> 613b215c
 using Microsoft.Extensions.Logging;
 
 namespace Orleans.Runtime
 {
     internal class GrainLifecycle : LifecycleSubject, IGrainLifecycle
     {
-<<<<<<< HEAD
-        public GrainLifecycle(ILogger<LifecycleSubject> logger)
-            : base(logger)
-=======
         private static readonly ImmutableDictionary<int, string> StageNames = GetStageNames(typeof(GrainLifecycleStage));
 
         public GrainLifecycle(ILogger<LifecycleSubject> logger) : base(logger)
->>>>>>> 613b215c
         {
         }
 
