--- conflicted
+++ resolved
@@ -11,26 +11,8 @@
 
 namespace Orleans.Runtime;
 
-internal class StatelessWorkerGrainContext : IGrainContext, IAsyncDisposable, IActivationLifecycleObserver
+internal partial class StatelessWorkerGrainContext : IGrainContext, IAsyncDisposable, IActivationLifecycleObserver
 {
-<<<<<<< HEAD
-    internal partial class StatelessWorkerGrainContext : IGrainContext, IAsyncDisposable, IActivationLifecycleObserver
-    {
-        private readonly GrainAddress _address;
-        private readonly GrainTypeSharedContext _shared;
-        private readonly IGrainContextActivator _innerActivator;
-        private readonly int _maxWorkers;
-        private readonly List<ActivationData> _workers = new();
-        private readonly ConcurrentQueue<(WorkItemType Type, object State)> _workItems = new();
-        private readonly SingleWaiterAutoResetEvent _workSignal = new() { RunContinuationsAsynchronously = false };
-
-        /// <summary>
-        /// The <see cref="Task"/> representing the <see cref="RunMessageLoop"/> invocation.
-        /// This is written once but never otherwise accessed. The purpose of retaining this field is for
-        /// debugging, where being able to identify the message loop task corresponding to an activation can
-        /// be useful.
-        /// </summary>
-=======
     private static readonly object CollectIdleWorkersSentinel = new();
     private readonly GrainTypeSharedContext _shared;
     private readonly IGrainContextActivator _innerActivator;
@@ -39,7 +21,6 @@
     private readonly ConcurrentQueue<(WorkItemType Type, object State)> _workItems = new();
     private readonly SingleWaiterAutoResetEvent _workSignal = new() { RunContinuationsAsynchronously = false };
 
->>>>>>> 3f74d5ab
 #pragma warning disable IDE0052 // Remove unread private members
     /// <summary>
     /// The <see cref="Task"/> representing the <see cref="RunMessageLoop"/> invocation.
@@ -202,25 +183,16 @@
                         default:
                             throw new NotSupportedException($"Work item of type {workItem.Type} is not supported");
                     }
-<<<<<<< HEAD
+                }
 
                     await _workSignal.WaitAsync();
                 }
                 catch (Exception exception)
                 {
                     LogErrorInMessageLoop(_shared.Logger, exception);
-=======
->>>>>>> 3f74d5ab
-                }
-
-                await _workSignal.WaitAsync();
-            }
-            catch (Exception exception)
-            {
-                _shared.Logger.LogError(exception, "Error in stateless worker message loop");
-            }
-        }
-    }
+                }
+            }
+        }
 
     private void CollectIdleWorkers()
     {
@@ -415,7 +387,7 @@
 
     public void OnDestroyActivation(IGrainContext grainContext) =>
         EnqueueWorkItem(WorkItemType.OnDestroyActivation, grainContext);
-    
+
     public void Rehydrate(IRehydrationContext context) =>
         // Migration is not supported, but we need to dispose of the context if it's provided
         (context as IDisposable)?.Dispose();
@@ -425,18 +397,6 @@
         // Migration is not supported. Do nothing: the contract is that this method attempts migration, but does not guarantee it will occur.
     }
 
-<<<<<<< HEAD
-        private record ActivateWorkItemState(Dictionary<string, object>? RequestContext, CancellationToken CancellationToken);
-        private record DeactivateWorkItemState(DeactivationReason DeactivationReason, CancellationToken CancellationToken);
-        private record DeactivatedTaskWorkItemState(TaskCompletionSource<bool> Completion);
-        private record DisposeAsyncWorkItemState(TaskCompletionSource<bool> Completion);
-
-        [LoggerMessage(
-            Level = LogLevel.Error,
-            Message = "Error in stateless worker message loop"
-        )]
-        private static partial void LogErrorInMessageLoop(ILogger logger, Exception exception);
-=======
     private enum WorkItemType
     {
         Message,
@@ -445,11 +405,17 @@
         DisposeAsync,
         OnDestroyActivation,
         CollectIdleWorkers
->>>>>>> 3f74d5ab
-    }
-
-    private record ActivateWorkItemState(Dictionary<string, object>? RequestContext, CancellationToken CancellationToken);
-    private record DeactivateWorkItemState(DeactivationReason DeactivationReason, CancellationToken CancellationToken);
-    private record DeactivatedTaskWorkItemState(TaskCompletionSource Completion);
-    private record DisposeAsyncWorkItemState(TaskCompletionSource Completion);
+    }
+
+        private record ActivateWorkItemState(Dictionary<string, object>? RequestContext, CancellationToken CancellationToken);
+        private record DeactivateWorkItemState(DeactivationReason DeactivationReason, CancellationToken CancellationToken);
+        private record DeactivatedTaskWorkItemState(TaskCompletionSource<bool> Completion);
+        private record DisposeAsyncWorkItemState(TaskCompletionSource<bool> Completion);
+
+        [LoggerMessage(
+            Level = LogLevel.Error,
+            Message = "Error in stateless worker message loop"
+        )]
+        private static partial void LogErrorInMessageLoop(ILogger logger, Exception exception);
+    }
 }