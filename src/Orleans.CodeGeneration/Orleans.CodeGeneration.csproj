--- conflicted
+++ resolved
@@ -1,14 +1,5 @@
 ﻿<Project Sdk="Microsoft.NET.Sdk">
   <PropertyGroup>
-<<<<<<< HEAD
-    <PackageId>Microsoft.Orleans.CodeGeneration</PackageId>
-    <Title>Microsoft Orleans Code Generation</Title>
-    <Description>Runtime and compile-time code generation support for Microsoft Orleans.</Description>
-  </PropertyGroup>
-
-  <PropertyGroup>
-=======
->>>>>>> 0cfe9710
     <AssemblyName>Orleans.CodeGeneration</AssemblyName>
     <RootNamespace>OrleansCodeGenerator</RootNamespace>
     <IsPackable>false</IsPackable>
