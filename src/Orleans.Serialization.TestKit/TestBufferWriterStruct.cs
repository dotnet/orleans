--- conflicted
+++ resolved
@@ -21,17 +21,10 @@
         public void Advance(int bytes) => _written += bytes;
 
         [Pure]
-<<<<<<< HEAD
-        public readonly Memory<byte> GetMemory(int sizeHint = 0) => _buffer.AsMemory().Slice(_written);
+        public readonly Memory<byte> GetMemory(int sizeHint = 0) => _buffer.AsMemory()[_written..];
 
         [Pure]
-        public readonly Span<byte> GetSpan(int sizeHint) => _buffer.AsSpan().Slice(_written);
-=======
-        public Memory<byte> GetMemory(int sizeHint = 0) => _buffer.AsMemory()[_written..];
-
-        [Pure]
-        public Span<byte> GetSpan(int sizeHint) => _buffer.AsSpan()[_written..];
->>>>>>> 7bd86bfd
+        public readonly Span<byte> GetSpan(int sizeHint) => _buffer.AsSpan()[_written..];
 
         [Pure]
         public readonly ReadOnlySequence<byte> GetReadOnlySequence(int maxSegmentSize) => _buffer.Take(_written).Batch(maxSegmentSize).ToReadOnlySequence();
