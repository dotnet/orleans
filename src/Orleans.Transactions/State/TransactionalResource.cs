﻿using System;
using System.Threading.Tasks;
using Orleans.Transactions.Abstractions;

namespace Orleans.Transactions.State
{
    internal class TransactionalResource<TState> : ITransactionalResource
               where TState : class, new()
    {
        private readonly TransactionQueue<TState> queue;

        public TransactionalResource(TransactionQueue<TState> queue)
        {
            this.queue = queue;
        }

        public Task<TransactionalStatus> CommitReadOnly(Guid transactionId, AccessCounter accessCount, DateTime timeStamp)
        {
            // validate the lock
            var valid = this.queue.RWLock.ValidateLock(transactionId, accessCount, out var status, out var record);

            record.Timestamp = timeStamp;
            record.Role = CommitRole.ReadOnly;
            record.PromiseForTA = new TaskCompletionSource<TransactionalStatus>();

            if (!valid)
            {
                this.queue.NotifyOfAbort(record, status);
            }
            else
            {
                this.queue.Clock.Merge(record.Timestamp);
            }

            this.queue.RWLock.Notify();
            return record.PromiseForTA.Task;
        }

        public async Task Abort(Guid transactionId)
        {
            await this.queue.Ready();
            // release the lock
            this.queue.RWLock.Rollback(transactionId, false);

            this.queue.RWLock.Notify();
        }

        public async Task Cancel(Guid transactionId, DateTime timeStamp, TransactionalStatus status)
        {
            await this.queue.Ready();
            this.queue.NotifyOfCancel(transactionId, timeStamp, status);
        }

        public async Task Confirm(Guid transactionId, DateTime timeStamp)
        {
            await this.queue.Ready();
            await this.queue.NotifyOfConfirm(transactionId, timeStamp);
        }

        public Task Prepare(Guid transactionId, AccessCounter accessCount, DateTime timeStamp, ParticipantId transactionManager)
        {
<<<<<<< HEAD
            this.queue.NotifyOfPrepare(transactionId, accessCount, timeStamp, transactionManager);
            return Task.CompletedTask; // one-way, no response
=======
            var valid = this.queue.RWLock.ValidateLock(transactionId, accessCount, out var status, out var record);

            record.Timestamp = timeStamp;
            record.Role = CommitRole.RemoteCommit; // we are not the TM
            record.TransactionManager = transactionManager;
            record.LastSent = null;
            record.PrepareIsPersisted = false;

            if (!valid)
            {
                this.queue.NotifyOfAbort(record, status);
            }
            else
            {
                this.queue.Clock.Merge(record.Timestamp);
            }

            this.queue.RWLock.Notify();
            return Task.CompletedTask;
>>>>>>> dfc7a019
        }
    }
}<|MERGE_RESOLUTION|>--- conflicted
+++ resolved
@@ -59,30 +59,8 @@
 
         public Task Prepare(Guid transactionId, AccessCounter accessCount, DateTime timeStamp, ParticipantId transactionManager)
         {
-<<<<<<< HEAD
             this.queue.NotifyOfPrepare(transactionId, accessCount, timeStamp, transactionManager);
             return Task.CompletedTask; // one-way, no response
-=======
-            var valid = this.queue.RWLock.ValidateLock(transactionId, accessCount, out var status, out var record);
-
-            record.Timestamp = timeStamp;
-            record.Role = CommitRole.RemoteCommit; // we are not the TM
-            record.TransactionManager = transactionManager;
-            record.LastSent = null;
-            record.PrepareIsPersisted = false;
-
-            if (!valid)
-            {
-                this.queue.NotifyOfAbort(record, status);
-            }
-            else
-            {
-                this.queue.Clock.Merge(record.Timestamp);
-            }
-
-            this.queue.RWLock.Notify();
-            return Task.CompletedTask;
->>>>>>> dfc7a019
         }
     }
 }