using Orleans.CodeGenerator.SyntaxGeneration;
using Microsoft.CodeAnalysis;
using Microsoft.CodeAnalysis.CSharp;
using Microsoft.CodeAnalysis.CSharp.Syntax;
using System;
using System.Collections.Generic;
using System.Linq;
using System.Threading;
using static Microsoft.CodeAnalysis.CSharp.SyntaxFactory;
using System.Collections.Immutable;

namespace Orleans.CodeGenerator
{
    public class CodeGeneratorOptions
    {
        public List<string> GenerateSerializerAttributes { get; } = new() { "Orleans.GenerateSerializer" };
        public List<string> IdAttributes { get; } = new() { "Orleans.IdAttribute" };
        public List<string> AliasAttributes { get; } = new() { "Orleans.AliasAttribute" };
        public List<string> ImmutableAttributes { get; } = new() { "Orleans.ImmutableAttribute" };
        public List<string> ConstructorAttributes { get; } = new() { "Orleans.OrleansConstructorAttribute", "Microsoft.Extensions.DependencyInjection.ActivatorUtilitiesConstructorAttribute" };
        public GenerateFieldIds GenerateFieldIds { get; set; }
    }

    public class CodeGenerator
    {
        internal const string CodeGeneratorName = "OrleansCodeGen";
        private readonly Compilation _compilation;
        private readonly CodeGeneratorOptions _options;
        private readonly INamedTypeSymbol[] _generateSerializerAttributes;

        public CodeGenerator(Compilation compilation, CodeGeneratorOptions options)
        {
            _compilation = compilation;
            _options = options;
            LibraryTypes = LibraryTypes.FromCompilation(compilation, options);
            _generateSerializerAttributes = options.GenerateSerializerAttributes.Select(compilation.GetTypeByMetadataName).ToArray();
        }

        internal LibraryTypes LibraryTypes { get; }

        public CompilationUnitSyntax GenerateCode(CancellationToken cancellationToken)
        {
            // Collect metadata from the compilation.
            var metadataModel = GenerateMetadataModel(cancellationToken);
            var nsMembers = new Dictionary<string, List<MemberDeclarationSyntax>>();

            foreach (var type in metadataModel.InvokableInterfaces)
            {
                string ns = type.GeneratedNamespace;
                foreach (var method in type.Methods)
                {
                    var (invokable, generatedInvokerDescription) = InvokableGenerator.Generate(LibraryTypes, type, method);
                    metadataModel.SerializableTypes.Add(generatedInvokerDescription);
                    metadataModel.GeneratedInvokables[method] = generatedInvokerDescription;
                    AddMember(ns, invokable);

                    var methodSymbol = method.Method;
                    if (GetWellKnownTypeId(methodSymbol) is uint wellKnownTypeId)
                    {
                        metadataModel.WellKnownTypeIds.Add((generatedInvokerDescription.OpenTypeSyntax, wellKnownTypeId));
                    }

                    if (GetTypeAlias(methodSymbol) is string typeAlias)
                    {
                        metadataModel.TypeAliases.Add((generatedInvokerDescription.OpenTypeSyntax, typeAlias));
                    }
                }

                var (proxy, generatedProxyDescription) = ProxyGenerator.Generate(LibraryTypes, type, metadataModel);
                metadataModel.GeneratedProxies.Add(generatedProxyDescription);
                AddMember(ns, proxy);
            }

            // Generate code.
            foreach (var type in metadataModel.SerializableTypes)
            {
                string ns = type.GeneratedNamespace;

                // Generate a partial serializer class for each serializable type.
                var serializer = SerializerGenerator.GenerateSerializer(LibraryTypes, type);
                AddMember(ns, serializer);

                // Generate a copier for each serializable type.
                var copier = CopierGenerator.GenerateCopier(LibraryTypes, type);
                AddMember(ns, copier);

                if (type.IsEmptyConstructable || type.HasActivatorConstructor)
                {
                    metadataModel.ActivatableTypes.Add(type);

                    // Generate a partial serializer class for each serializable type.
                    var activator = ActivatorGenerator.GenerateActivator(LibraryTypes, type);
                    AddMember(ns, activator);
                }
            }

            // Generate metadata.
            var metadataClassNamespace = CodeGeneratorName + "." + SyntaxGeneration.Identifier.SanitizeIdentifierName(_compilation.AssemblyName);
            var metadataClass = MetadataGenerator.GenerateMetadata(_compilation, metadataModel, LibraryTypes);
            AddMember(ns: metadataClassNamespace, member: metadataClass);
            var metadataAttribute = AttributeList()
                .WithTarget(AttributeTargetSpecifier(Token(SyntaxKind.AssemblyKeyword)))
                .WithAttributes(
                    SingletonSeparatedList(
                        Attribute(LibraryTypes.TypeManifestProviderAttribute.ToNameSyntax())
                            .AddArgumentListArguments(AttributeArgument(TypeOfExpression(QualifiedName(IdentifierName(metadataClassNamespace), IdentifierName(metadataClass.Identifier.Text)))))));

            var assemblyAttributes = ApplicationPartAttributeGenerator.GenerateSyntax(LibraryTypes, metadataModel);
            assemblyAttributes.Add(metadataAttribute);

            var usings = List(new[] { UsingDirective(ParseName("global::Orleans.Serialization.Codecs")), UsingDirective(ParseName("global::Orleans.Serialization.GeneratedCodeHelpers")) });
            var namespaces = new List<MemberDeclarationSyntax>(nsMembers.Count);
            foreach (var pair in nsMembers)
            {
                var ns = pair.Key;
                var member = pair.Value;

                namespaces.Add(NamespaceDeclaration(ParseName(ns)).WithMembers(List(member)).WithUsings(usings));
            }

            return CompilationUnit()
                .WithAttributeLists(List(assemblyAttributes))
                .WithMembers(List(namespaces));

            void AddMember(string ns, MemberDeclarationSyntax member)
            {
                if (!nsMembers.TryGetValue(ns, out var existing))
                {
                    existing = nsMembers[ns] = new List<MemberDeclarationSyntax>();
                }

                existing.Add(member);
            }
        }

        private MetadataModel GenerateMetadataModel(CancellationToken cancellationToken)
        {
            var metadataModel = new MetadataModel();

#pragma warning disable RS1024 // Compare symbols correctly
            var referencedAssemblies = new HashSet<IAssemblySymbol>(SymbolEqualityComparer.Default);
            var assembliesToExamine = new HashSet<IAssemblySymbol>(SymbolEqualityComparer.Default);
#pragma warning restore RS1024 // Compare symbols correctly

            var compilationAsm = LibraryTypes.Compilation.Assembly;
            ComputeAssembliesToExamine(compilationAsm, assembliesToExamine);

            // Expand the set of referenced assemblies
            referencedAssemblies.Add(compilationAsm);
            metadataModel.ApplicationParts.Add(compilationAsm.MetadataName);
            foreach (var reference in LibraryTypes.Compilation.References)
            {
                if (LibraryTypes.Compilation.GetAssemblyOrModuleSymbol(reference) is not IAssemblySymbol asm)
                {
                    continue;
                }

                if (!referencedAssemblies.Add(asm))
                {
                    continue;
                }

                if (asm.GetAttributes(LibraryTypes.ApplicationPartAttribute, out var attrs))
                {
                    metadataModel.ApplicationParts.Add(asm.MetadataName);
                    foreach (var attr in attrs)
                    {
                        metadataModel.ApplicationParts.Add((string)attr.ConstructorArguments.First().Value);
                    }
                }
            }

            // The mapping of proxy base types to a mapping of return types to invokable base types. Used to set default invokable base types for each proxy base type.
#pragma warning disable RS1024 // Compare symbols correctly
            var proxyBaseTypeInvokableBaseTypes = new Dictionary<INamedTypeSymbol, Dictionary<INamedTypeSymbol, INamedTypeSymbol>>(SymbolEqualityComparer.Default);
#pragma warning restore RS1024 // Compare symbols correctly

            foreach (var asm in assembliesToExamine)
            {
                foreach (var symbol in asm.GetDeclaredTypes())
                {
                    var syntaxTree = symbol.DeclaringSyntaxReferences.FirstOrDefault()?.SyntaxTree ?? _compilation.SyntaxTrees.First();
                    var semanticModel = _compilation.GetSemanticModel(syntaxTree);

                    if (GetWellKnownTypeId(symbol) is uint wellKnownTypeId)
                    {
                        metadataModel.WellKnownTypeIds.Add((symbol.ToOpenTypeSyntax(), wellKnownTypeId));
                    }

                    if (GetTypeAlias(symbol) is string typeAlias)
                    {
                        metadataModel.TypeAliases.Add((symbol.ToOpenTypeSyntax(), typeAlias));
                    }

                    if (FSharpUtilities.IsUnionCase(LibraryTypes, symbol, out var sumType) && ShouldGenerateSerializer(sumType))
                    {
                        var typeDescription = new FSharpUtilities.FSharpUnionCaseTypeDescription(semanticModel, symbol, LibraryTypes);
                        metadataModel.SerializableTypes.Add(typeDescription);
                    }
                    else if (ShouldGenerateSerializer(symbol))
                    {
                        if (FSharpUtilities.IsRecord(LibraryTypes, symbol))
                        {
                            var typeDescription = new FSharpUtilities.FSharpRecordTypeDescription(semanticModel, symbol, LibraryTypes);
                            metadataModel.SerializableTypes.Add(typeDescription);
                        }
                        else
                        {
                            // Regular type
                            var supportsPrimaryConstructorParameters = ShouldSupportPrimaryConstructorParameters(symbol);
                            var constructorParameters = ImmutableArray<IParameterSymbol>.Empty;
                            if (supportsPrimaryConstructorParameters)
                            {
                                if (symbol.IsRecord)
                                {
                                    // If there is a primary constructor then that will be declared before the copy constructor
                                    // A record always generates a copy constructor and marks it as implicitly declared
                                    // todo: find an alternative to this magic
                                    var potentialPrimaryConstructor = symbol.Constructors[0];
                                    if (!potentialPrimaryConstructor.IsImplicitlyDeclared)
                                    {
                                        constructorParameters = potentialPrimaryConstructor.Parameters;
                                    }
                                }
                                else
                                {
                                    var annotatedConstructors = symbol.Constructors.Where(ctor => LibraryTypes.ConstructorAttributeTypes.Any(ctor.HasAttribute)).ToList();
                                    if (annotatedConstructors.Count == 1)
                                    {
                                        constructorParameters = annotatedConstructors[0].Parameters;
                                    }
                                }
                            }

                            var implicitMemberSelectionStrategy = (_options.GenerateFieldIds, GetGenerateFieldIdsOptionFromType(symbol)) switch
                            {
                                (_, GenerateFieldIds.PublicProperties) => GenerateFieldIds.PublicProperties,
                                (GenerateFieldIds.PublicProperties, _) => GenerateFieldIds.PublicProperties,
                                _  => GenerateFieldIds.None
                            };
                            var fieldIdAssignmentHelper = new FieldIdAssignmentHelper(symbol, constructorParameters, implicitMemberSelectionStrategy, LibraryTypes);
                            if (!fieldIdAssignmentHelper.IsValidForSerialization)
                            {
                                throw new InvalidOperationException($"Implicit field ids cannot be generated for type {symbol.ToDisplayString(SymbolDisplayFormat.FullyQualifiedFormat)}: {fieldIdAssignmentHelper.FailureReason}.");
                            }

                            var typeDescription = new SerializableTypeDescription(semanticModel, symbol, supportsPrimaryConstructorParameters && constructorParameters.Length > 0, GetDataMembers(fieldIdAssignmentHelper), LibraryTypes);
                            metadataModel.SerializableTypes.Add(typeDescription);
                        }
                    }

                    if (symbol.TypeKind == TypeKind.Interface)
                    {
                        var attribute = HasAttribute(
                            symbol,
                            LibraryTypes.GenerateMethodSerializersAttribute,
                            inherited: true);
                        if (attribute != null)
                        {
                            var prop = symbol.GetAllMembers<IPropertySymbol>().FirstOrDefault();
                            if (prop is { })
                            {
                                throw new InvalidOperationException($"Invokable type {symbol.ToDisplayString(SymbolDisplayFormat.FullyQualifiedFormat)} contains property {prop.ToDisplayString(SymbolDisplayFormat.FullyQualifiedFormat)}. Invokable types cannot contain properties.");
                            }

                            var baseClass = (INamedTypeSymbol)attribute.ConstructorArguments[0].Value;
                            var isExtension = (bool)attribute.ConstructorArguments[1].Value;
                            var invokableBaseTypes = GetInvokableBaseTypes(proxyBaseTypeInvokableBaseTypes, baseClass);

                            var description = new InvokableInterfaceDescription(
                                this,
                                semanticModel,
                                symbol,
                                GetTypeAlias(symbol) ?? symbol.Name,
                                baseClass,
                                isExtension,
                                invokableBaseTypes);
                            metadataModel.InvokableInterfaces.Add(description);
                        }
                    }

                    if ((symbol.TypeKind == TypeKind.Class || symbol.TypeKind == TypeKind.Struct) && !symbol.IsAbstract && (symbol.DeclaredAccessibility == Accessibility.Public || symbol.DeclaredAccessibility == Accessibility.Internal))
                    {
                        if (symbol.HasAttribute(LibraryTypes.RegisterSerializerAttribute))
                        {
                            metadataModel.DetectedSerializers.Add(symbol);
                        }

                        if (symbol.HasAttribute(LibraryTypes.RegisterActivatorAttribute))
                        {
                            metadataModel.DetectedActivators.Add(symbol);
                        }

                        if (symbol.HasAttribute(LibraryTypes.RegisterCopierAttribute))
                        {
                            metadataModel.DetectedCopiers.Add(symbol);
                        }

                        if (symbol.HasAttribute(LibraryTypes.RegisterConverterAttribute))
                        {
                            metadataModel.DetectedConverters.Add(symbol);
                        }

                        // Find all implementations of invokable interfaces
                        foreach (var iface in symbol.AllInterfaces)
                        {
                            var attribute = HasAttribute(
                                iface,
                                LibraryTypes.GenerateMethodSerializersAttribute,
                                inherited: true);
                            if (attribute != null)
                            {
                                metadataModel.InvokableInterfaceImplementations.Add(symbol);
                                break;
                            }
                        }
                    }

                    GenerateFieldIds GetGenerateFieldIdsOptionFromType(INamedTypeSymbol t)
                    {
                        var attribute = HasAttribute(t, LibraryTypes.GenerateSerializerAttribute);
                        if (attribute == null)
                            return GenerateFieldIds.None;

                        foreach (var namedArgument in attribute.NamedArguments)
                        {
                            if (namedArgument.Key == "GenerateFieldIds")
                            {
                                var value = namedArgument.Value.Value;
                                return value == null ? GenerateFieldIds.None : (GenerateFieldIds)(int)value;
                            }
                        }
                        return GenerateFieldIds.None;
                    }

                    bool ShouldGenerateSerializer(INamedTypeSymbol t)
                    {
                        if (!semanticModel.IsAccessible(0, t))
                        {
                            return false;
                        }

                        if (HasAttribute(t, LibraryTypes.GenerateSerializerAttribute) != null)
                        {
                            return true;
                        }

                        foreach (var attr in _generateSerializerAttributes)
                        {
                            if (HasAttribute(t, attr, inherited: true) != null)
                            {
                                return true;
                            }
                        }

                        return false;
                    }

                    bool ShouldSupportPrimaryConstructorParameters(INamedTypeSymbol t)
                    {
                        static bool TestGenerateSerializerAttribute(INamedTypeSymbol t, INamedTypeSymbol at)
                        {
                            var attribute = HasAttribute(t, at);
                            if (attribute != null)
                            {
                                foreach (var namedArgument in attribute.NamedArguments)
                                {
                                    if (namedArgument.Key == "IncludePrimaryConstructorParameters")
                                    {
                                        if (namedArgument.Value.Kind == TypedConstantKind.Primitive && namedArgument.Value.Value is bool b && b == false)
                                        {
                                            return false;
                                        }
                                    }
                                }
                            }

                            return true;
                        }

                        if (!TestGenerateSerializerAttribute(t, LibraryTypes.GenerateSerializerAttribute))
                        {
                            return false;
                        }

                        foreach (var attr in _generateSerializerAttributes)
                        {
                            if (!TestGenerateSerializerAttribute(t, attr))
                            {
                                return false;
                            }
                        }

                        return true;
                    }
                }
            }

            return metadataModel;

            Dictionary<INamedTypeSymbol, INamedTypeSymbol> GetInvokableBaseTypes(Dictionary<INamedTypeSymbol, Dictionary<INamedTypeSymbol, INamedTypeSymbol>> proxyBaseTypeInvokableBaseTypes, INamedTypeSymbol baseClass)
            {
                // Set the base invokable types which are used if attributes on individual methods do not override them.
                if (!proxyBaseTypeInvokableBaseTypes.TryGetValue(baseClass, out var invokableBaseTypes))
                {
#pragma warning disable RS1024 // Compare symbols correctly
                    invokableBaseTypes = new Dictionary<INamedTypeSymbol, INamedTypeSymbol>(SymbolEqualityComparer.Default);
#pragma warning restore RS1024 // Compare symbols correctly

                    if (baseClass.GetAttributes(LibraryTypes.DefaultInvokableBaseTypeAttribute, out var invokableBaseTypeAttributes))
                    {
                        foreach (var attr in invokableBaseTypeAttributes)
                        {
                            var ctorArgs = attr.ConstructorArguments;
                            var returnType = (INamedTypeSymbol)ctorArgs[0].Value;
                            var invokableBaseType = (INamedTypeSymbol)ctorArgs[1].Value;
                            invokableBaseTypes[returnType] = invokableBaseType;
                        }
                    }

                    proxyBaseTypeInvokableBaseTypes[baseClass] = invokableBaseTypes;
                }

                return invokableBaseTypes;
            }

            void ComputeAssembliesToExamine(IAssemblySymbol asm, HashSet<IAssemblySymbol> expandedAssemblies)
            {
                if (!expandedAssemblies.Add(asm))
                {
                    return;
                }

                if (!asm.GetAttributes(LibraryTypes.GenerateCodeForDeclaringAssemblyAttribute, out var attrs)) return;

                foreach (var attr in attrs)
                {
                    var param = attr.ConstructorArguments.First();
                    if (param.Kind != TypedConstantKind.Type)
                    {
                        throw new ArgumentException($"Unrecognized argument type in attribute [{attr.AttributeClass.Name}({param.ToCSharpString()})]");
                    }

                    var type = (ITypeSymbol)param.Value;

                    // Recurse on the assemblies which the type was declared in.
                    ComputeAssembliesToExamine(type.OriginalDefinition.ContainingAssembly, expandedAssemblies);
                }
            }
        }

<<<<<<< HEAD
        private static IEnumerable<MemberDeclarationSyntax> GetTypeDeclarations(SyntaxNode node)
        {
            SyntaxList<MemberDeclarationSyntax> members;
            switch (node)
            {
                case EnumDeclarationSyntax enumDecl:
                    yield return enumDecl;
                    members = new SyntaxList<MemberDeclarationSyntax>();
                    break;
                case TypeDeclarationSyntax type:
                    yield return type;
                    members = type.Members;
                    break;
                case NamespaceDeclarationSyntax ns:
                    members = ns.Members;
                    break;
                case CompilationUnitSyntax compilationUnit:
                    members = compilationUnit.Members;
                    break;
                default:
                    yield break;
            }

            foreach (var member in members)
            {
                foreach (var decl in GetTypeDeclarations(member))
                {
                    yield return decl;
                }
            }
        }

=======
>>>>>>> 4f4e8f23
        // Returns descriptions of all data members (fields and properties)
        private IEnumerable<IMemberDescription> GetDataMembers(FieldIdAssignmentHelper fieldIdAssignmentHelper)
        {
            var members = new Dictionary<(ushort, bool), IMemberDescription>();

            foreach (var member in fieldIdAssignmentHelper.Members)
            {
                if (!fieldIdAssignmentHelper.TryGetSymbolKey(member, out var key))
                    continue;
                var (id, isConstructorParameter) = key;

                // FieldDescription takes precedence over PropertyDescription (never replace)
                if (member is IPropertySymbol property && !members.TryGetValue((id, isConstructorParameter), out _))
                {
                    members[(id, isConstructorParameter)] = new PropertyDescription(id, isConstructorParameter, property);
                }

                if (member is IFieldSymbol field)
                {
                    // FieldDescription takes precedence over PropertyDescription (add or replace)
                    if (!members.TryGetValue((id, isConstructorParameter), out var existing) || existing is PropertyDescription)
                    {
                        members[(id, isConstructorParameter)] = new FieldDescription(id, isConstructorParameter, field);
                    }
                }
            }
            return members.Values;
        }

        public ushort? GetId(ISymbol memberSymbol) => GetId(LibraryTypes, memberSymbol);

        internal static ushort? GetId(LibraryTypes libraryTypes, ISymbol memberSymbol)
        {
            var idAttr = memberSymbol.GetAttributes().FirstOrDefault(attr => libraryTypes.IdAttributeTypes.Any(t => SymbolEqualityComparer.Default.Equals(t, attr.AttributeClass)));
            if (idAttr is null)
            {
                return null;
            }

            var id = (ushort)idAttr.ConstructorArguments.First().Value;
            return id;
        }

        private uint? GetWellKnownTypeId(ISymbol symbol)
        {
            var attr = symbol.GetAttributes().FirstOrDefault(attr => SymbolEqualityComparer.Default.Equals(LibraryTypes.WellKnownIdAttribute, attr.AttributeClass));
            if (attr is null)
            {
                return null;
            }

            var id = (uint)attr.ConstructorArguments.First().Value;
            return id;
        }

        private string GetTypeAlias(ISymbol symbol)
        {
            var attr = symbol.GetAttributes().FirstOrDefault(attr => SymbolEqualityComparer.Default.Equals(LibraryTypes.WellKnownAliasAttribute, attr.AttributeClass));
            if (attr is null)
            {
                return null;
            }

            var value = (string)attr.ConstructorArguments.First().Value;
            return value;
        }

        // Returns true if the type declaration has the specified attribute.
        private static AttributeData HasAttribute(INamedTypeSymbol symbol, ISymbol attributeType, bool inherited = false)
        {
            foreach (var attribute in symbol.GetAttributes())
            {
                if (SymbolEqualityComparer.Default.Equals(attribute.AttributeClass, attributeType))
                {
                    return attribute;
                }
            }

            if (inherited)
            {
                foreach (var iface in symbol.AllInterfaces)
                {
                    foreach (var attribute in iface.GetAttributes())
                    {
                        if (SymbolEqualityComparer.Default.Equals(attribute.AttributeClass, attributeType))
                        {
                            return attribute;
                        }
                    }
                }

                while ((symbol = symbol.BaseType) != null)
                {
                    foreach (var attribute in symbol.GetAttributes())
                    {
                        if (SymbolEqualityComparer.Default.Equals(attribute.AttributeClass, attributeType))
                        {
                            return attribute;
                        }
                    }
                }
            }

            return null;
        }

        internal static AttributeSyntax GetGeneratedCodeAttributeSyntax()
        {
            var version = typeof(CodeGenerator).Assembly.GetName().Version.ToString();
            return
                Attribute(ParseName("System.CodeDom.Compiler.GeneratedCodeAttribute"))
                    .AddArgumentListArguments(
                        AttributeArgument(CodeGeneratorName.GetLiteralExpression()),
                        AttributeArgument(version.GetLiteralExpression()));
        }

        internal static AttributeSyntax GetMethodImplAttributeSyntax()
        {
            return Attribute(ParseName("System.Runtime.CompilerServices.MethodImplAttribute"))
                .AddArgumentListArguments(AttributeArgument(ParseName("System.Runtime.CompilerServices.MethodImplOptions").Member("AggressiveInlining")));
        }
    }
}<|MERGE_RESOLUTION|>--- conflicted
+++ resolved
@@ -449,41 +449,6 @@
             }
         }
 
-<<<<<<< HEAD
-        private static IEnumerable<MemberDeclarationSyntax> GetTypeDeclarations(SyntaxNode node)
-        {
-            SyntaxList<MemberDeclarationSyntax> members;
-            switch (node)
-            {
-                case EnumDeclarationSyntax enumDecl:
-                    yield return enumDecl;
-                    members = new SyntaxList<MemberDeclarationSyntax>();
-                    break;
-                case TypeDeclarationSyntax type:
-                    yield return type;
-                    members = type.Members;
-                    break;
-                case NamespaceDeclarationSyntax ns:
-                    members = ns.Members;
-                    break;
-                case CompilationUnitSyntax compilationUnit:
-                    members = compilationUnit.Members;
-                    break;
-                default:
-                    yield break;
-            }
-
-            foreach (var member in members)
-            {
-                foreach (var decl in GetTypeDeclarations(member))
-                {
-                    yield return decl;
-                }
-            }
-        }
-
-=======
->>>>>>> 4f4e8f23
         // Returns descriptions of all data members (fields and properties)
         private IEnumerable<IMemberDescription> GetDataMembers(FieldIdAssignmentHelper fieldIdAssignmentHelper)
         {
