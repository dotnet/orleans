--- conflicted
+++ resolved
@@ -11,20 +11,11 @@
 {
     public class AdoNetGatewayListProvider : IGatewayListProvider
     {
-<<<<<<< HEAD
-        private readonly ILogger logger;
-        private readonly string clusterId;
-        private readonly AdoNetClusteringClientOptions options;
-        private RelationalOrleansQueries orleansQueries;
-        private readonly IServiceProvider serviceProvider;
-=======
         private readonly ILogger _logger;
         private readonly string _clusterId;
         private readonly AdoNetClusteringClientOptions _options;
         private RelationalOrleansQueries _orleansQueries;
         private readonly IServiceProvider _serviceProvider;
-        private readonly TimeSpan _maxStaleness;
->>>>>>> 28256dba
 
         public AdoNetGatewayListProvider(
             ILogger<AdoNetGatewayListProvider> logger, 
@@ -33,28 +24,14 @@
             IOptions<GatewayOptions> gatewayOptions,
             IOptions<ClusterOptions> clusterOptions)
         {
-<<<<<<< HEAD
-            this.logger = logger;
-            this.serviceProvider = serviceProvider;
-            this.options = options.Value;
-            this.clusterId = clusterOptions.Value.ClusterId;
+            this._logger = logger;
+            this._serviceProvider = serviceProvider;
+            this._options = options.Value;
+            this._clusterId = clusterOptions.Value.ClusterId;
             this.MaxStaleness = gatewayOptions.Value.GatewayListRefreshPeriod;
         }
 
         public TimeSpan MaxStaleness { get; }
-=======
-            this._logger = logger;
-            this._serviceProvider = serviceProvider;
-            this._options = options.Value;
-            this._clusterId = clusterOptions.Value.ClusterId;
-            this._maxStaleness = gatewayOptions.Value.GatewayListRefreshPeriod;
-        }
-
-        public TimeSpan MaxStaleness
-        {
-            get { return this._maxStaleness; }
-        }
->>>>>>> 28256dba
 
         public bool IsUpdatable
         {
