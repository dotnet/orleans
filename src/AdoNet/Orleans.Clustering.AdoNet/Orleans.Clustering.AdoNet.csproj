--- conflicted
+++ resolved
@@ -5,11 +5,8 @@
     <Description>Microsoft Orleans clustering provider backed by ADO.NET</Description>
     <PackageTags>$(PackageTags) ADO.NET SQL MySQL PostgreSQL Oracle</PackageTags>
     <TargetFrameworks>$(DefaultTargetFrameworks)</TargetFrameworks>
-<<<<<<< HEAD
     <OrleansBuildTimeCodeGen>true</OrleansBuildTimeCodeGen>
-=======
     <PackageReadmeFile>README.md</PackageReadmeFile>
->>>>>>> c32ff977
   </PropertyGroup>
 
   <PropertyGroup>
