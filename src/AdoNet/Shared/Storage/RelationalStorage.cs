--- conflicted
+++ resolved
@@ -25,14 +25,6 @@
     [DebuggerDisplay("InvariantName = {InvariantName}, ConnectionString = {ConnectionString}")]
     internal class RelationalStorage : IRelationalStorage
     {
-<<<<<<< HEAD
-=======
-        /// <summary>
-        /// The connection string to use.
-        /// </summary>
-        private readonly string _connectionString;
->>>>>>> 28256dba
-
         /// <summary>
         /// The invariant name of the connector for this database.
         /// </summary>
@@ -70,18 +62,7 @@
         /// <summary>
         /// The connection string used to connect to the database.
         /// </summary>
-<<<<<<< HEAD
         public string ConnectionString { get; }
-=======
-        public string ConnectionString
-        {
-            get
-            {
-                return _connectionString;
-            }
-        }
->>>>>>> 28256dba
-
 
         /// <summary>
         /// Creates an instance of a database of type <see cref="IRelationalStorage"/>.
@@ -210,19 +191,11 @@
         /// <param name="connectionString">The connection string this database should use for database operations.</param>
         private RelationalStorage(string invariantName, string connectionString)
         {
-<<<<<<< HEAD
             this.ConnectionString = connectionString;
-            this.invariantName = invariantName;
-            supportsCommandCancellation = DbConstantsStore.SupportsCommandCancellation(InvariantName);
-            isSynchronousAdoNetImplementation = DbConstantsStore.IsSynchronousAdoNetImplementation(InvariantName);
-            this.databaseCommandInterceptor = DbConstantsStore.GetDatabaseCommandInterceptor(InvariantName);
-=======
-            this._connectionString = connectionString;
             this._invariantName = invariantName;
             _supportsCommandCancellation = DbConstantsStore.SupportsCommandCancellation(InvariantName);
             _isSynchronousAdoNetImplementation = DbConstantsStore.IsSynchronousAdoNetImplementation(InvariantName);
             this._databaseCommandInterceptor = DbConstantsStore.GetDatabaseCommandInterceptor(InvariantName);
->>>>>>> 28256dba
         }
 
         private static async Task<Tuple<IEnumerable<TResult>, int>> SelectAsync<TResult>(DbDataReader reader, Func<IDataReader, int, CancellationToken, Task<TResult>> selector, CancellationToken cancellationToken)
@@ -274,11 +247,7 @@
             CommandBehavior commandBehavior,
             CancellationToken cancellationToken)
         {
-<<<<<<< HEAD
             using (var connection = DbConnectionFactory.CreateConnection(invariantName, ConnectionString))
-=======
-            using (var connection = DbConnectionFactory.CreateConnection(_invariantName, _connectionString))
->>>>>>> 28256dba
             {
                 await connection.OpenAsync(cancellationToken).ConfigureAwait(continueOnCapturedContext: false);
                 using (var command = connection.CreateCommand())
