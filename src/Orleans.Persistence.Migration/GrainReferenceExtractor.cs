--- conflicted
+++ resolved
@@ -35,12 +35,6 @@
         private readonly Runtime.Advanced.IInterfaceTypeResolver _grainInterfaceTypeResolver;
         private readonly IGrainReferenceRuntime _grainReferenceRuntime;
 
-<<<<<<< HEAD
-        private readonly ConcurrentDictionary<string, int> _grainTypeTypeCodeMap;
-        private readonly ConcurrentDictionary<string, int> _interfaceTypeIdMap;
-
-=======
->>>>>>> 94ec8402
         public GrainReferenceExtractor(
             ILoggerFactory loggerFactory,
             GrainTypeManager grainTypeManager,
@@ -53,27 +47,6 @@
             _grainTypeResolver = grainTypeResolver;
             _grainInterfaceTypeResolver = grainInterfaceTypeResolver;
             _grainReferenceRuntime = grainReferenceRuntime;
-<<<<<<< HEAD
-
-            _grainTypeTypeCodeMap = new();
-            InitializeGrainTypeTypeCodeMap();
-
-            _interfaceTypeIdMap = new();
-            InitializeInterfaceTypeIdMap();
-        }
-
-        void InitializeGrainTypeTypeCodeMap()
-        {
-            // any grain type change should be reflected in _grainTypeTypeCodeMap
-            _grainTypeManager.ClusterGrainInterfaceMap.onGrainTypeAdded += (type, typeCode) => TryAddGrainTypeTypeCode(type, typeCode);
-
-            var snapshot = new Dictionary<Type, int>(_grainTypeManager.ClusterGrainInterfaceMap.grainTypeTypeCodeMap);
-            foreach (var (type, typeCode) in snapshot)
-            {
-                TryAddGrainTypeTypeCode(type, typeCode);
-            }
-=======
->>>>>>> 94ec8402
         }
 
         void InitializeInterfaceTypeIdMap()
@@ -235,38 +208,5 @@
             }
             return null;
         }
-<<<<<<< HEAD
-
-        void TryAddInterfaceTypeId(GrainInterfaceData data)
-        {
-            try
-            {
-                var interfaceType = _grainInterfaceTypeResolver.GetGrainInterfaceType(data.Interface);
-                _interfaceTypeIdMap.TryAdd(interfaceType, data.InterfaceId);
-            }
-            catch (Exception ex)
-            {
-                _logger.LogWarning((int)MigrationErrorCode.InterfaceTypeResolveError, $"Failed to resolve interface type '{data.Interface?.ToString()}' ", ex);
-            }
-        }
-
-        void TryAddGrainTypeTypeCode(Type type, int typeCode, bool throwOnError = false)
-        {
-            try
-            {
-                var grainType = _grainTypeResolver.GetGrainType(type);
-                _grainTypeTypeCodeMap.TryAdd(grainType.ToString(), typeCode);
-            }
-            catch (Exception ex)
-            {
-                _logger.LogWarning((int)MigrationErrorCode.GrainTypeResolveError, $"Failed to resolve grainType '{type}' ", ex);
-                if (throwOnError)
-                {
-                    throw;
-                }
-            }
-        }
-=======
->>>>>>> 94ec8402
     }
 }