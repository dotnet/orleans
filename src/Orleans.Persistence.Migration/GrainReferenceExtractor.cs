--- conflicted
+++ resolved
@@ -1,7 +1,8 @@
-using System.Collections.Concurrent;
 using Microsoft.Extensions.Logging;
 using Orleans.Metadata;
 using Orleans.Runtime;
+using System;
+using System.Collections.Concurrent;
 using GrainTypeResolver = Orleans.Metadata.GrainTypeResolver;
 
 namespace Orleans.Persistence.Migration
@@ -10,10 +11,7 @@
     {
         GrainReference ResolveGrainReference(string grainId);
         GrainReference ResolveGrainReference(string grainType, string keyStr);
-<<<<<<< HEAD
         Type ResolveInterfaceType(string grainType, string keyStr, string interfaceTypeName);
-=======
->>>>>>> 0dcebfeb
 
         (GrainType grainType, GrainInterfaceType grainInterfaceType, IdSpan key) Extract(GrainReference grainReference);
 
@@ -105,10 +103,9 @@
             return GrainReference.FromGrainId(grainId, _grainReferenceRuntime);
         }
 
-<<<<<<< HEAD
         public Type ResolveInterfaceType(string grainType, string keyStr, string interfaceTypeName)
         {
-            if (!_grainTypeManager.ClusterGrainInterfaceMap.interfaceTypeIdMap.TryGetValue(interfaceTypeName, out var interfaceId))
+            if (!CurrentGrainInterfaceMap.InterfaceTypeIdMap.TryGetValue(interfaceTypeName, out var interfaceId))
             {
                 throw new ArgumentException($"Interface type '{interfaceTypeName}' not found at {nameof(_grainTypeManager.ClusterGrainInterfaceMap)}.");
             }
@@ -121,8 +118,6 @@
             return iface;
         }
 
-=======
->>>>>>> 0dcebfeb
         public (GrainType grainType, GrainInterfaceType grainInterfaceType, IdSpan key) Extract(GrainReference grainReference)
         {
             // Get GrainType
