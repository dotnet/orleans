--- conflicted
+++ resolved
@@ -392,11 +392,7 @@
 
                 var errorMsg = string.Format("Unexpected number of arguments {0} for generic type {1} used as a return type. Only Type<T> are supported as generic return types of grain methods.", genericArguments.Length, type);
                 ReportError(errorMsg);
-<<<<<<< HEAD
-                throw new ArgumentException(errorMsg);
-=======
-                throw new Exception(errorMsg);
->>>>>>> 948867b8
+                throw new ArgumentException(errorMsg, "type");
             }
 
             return GetGenericTypeName(type, flag);
