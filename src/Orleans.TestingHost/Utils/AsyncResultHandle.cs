--- conflicted
+++ resolved
@@ -8,31 +8,20 @@
     /// </summary>
     public class AsyncResultHandle
     {
-<<<<<<< HEAD
-        bool continueFlag = false;
-=======
-        private bool done = false;
-        private bool continueFlag = false;
->>>>>>> 28256dba
-
         /// <summary> Reset the current result handle </summary>
         public virtual void Reset()
         {
             Exception = null;
             Result = null;
             Done = false;
-            continueFlag = false;
+            Continue = false;
         }
 
         /// <summary> Get or set the Done flag </summary>
         public bool Done { get; set; } = false;
 
         /// <summary> Get or set the Continue flag </summary>
-        public bool Continue
-        {
-            get { return continueFlag; }
-            set { continueFlag = value; }
-        }
+        public bool Continue { get; set; }
 
         /// <summary> Get or set the exception of the result handle </summary>
         public Exception Exception { get; set; }
@@ -55,7 +44,7 @@
         /// <returns>Returns <c>true</c> if operation completes before timeout</returns>
         public Task<bool> WaitForContinue(TimeSpan timeout)
         {
-            return WaitFor(timeout, () => continueFlag);
+            return WaitFor(timeout, () => Continue);
         }
 
         /// <summary>
