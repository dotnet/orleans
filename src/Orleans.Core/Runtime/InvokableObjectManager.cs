#nullable enable
using System;
using System.Collections.Concurrent;
using System.Collections.Generic;
using System.Diagnostics;
using System.Diagnostics.CodeAnalysis;
using System.Threading;
using System.Threading.Tasks;
using Microsoft.Extensions.DependencyInjection;
using Microsoft.Extensions.Logging;
using Orleans.Runtime;
using Orleans.Serialization;
using Orleans.Serialization.Invocation;

// when this nullable disable is removed, ensure that the nullable enable below is also removed
#nullable disable
namespace Orleans
{
    internal sealed partial class InvokableObjectManager : IDisposable
    {
        private readonly CancellationTokenSource disposed = new CancellationTokenSource();
        private readonly ConcurrentDictionary<ObserverGrainId, LocalObjectData> localObjects = new ConcurrentDictionary<ObserverGrainId, LocalObjectData>();

        private readonly InterfaceToImplementationMappingCache _interfaceToImplementationMapping;
        private readonly IGrainContext rootGrainContext;
        private readonly IRuntimeClient runtimeClient;
        private readonly ILogger logger;
        private readonly DeepCopier deepCopier;
        private readonly DeepCopier<Response> _responseCopier;
        private readonly MessagingTrace messagingTrace;
        private List<IIncomingGrainCallFilter>? _grainCallFilters;

        private List<IIncomingGrainCallFilter> GrainCallFilters
            => _grainCallFilters ??= [.. runtimeClient.ServiceProvider.GetServices<IIncomingGrainCallFilter>()];

        public InvokableObjectManager(
            IGrainContext rootGrainContext,
            IRuntimeClient runtimeClient,
            DeepCopier deepCopier,
            MessagingTrace messagingTrace,
            DeepCopier<Response> responseCopier,
            InterfaceToImplementationMappingCache interfaceToImplementationMapping,
            ILogger logger)
        {
            this.rootGrainContext = rootGrainContext;
            this.runtimeClient = runtimeClient;
            this.deepCopier = deepCopier;
            this.messagingTrace = messagingTrace;
            _responseCopier = responseCopier;
            _interfaceToImplementationMapping = interfaceToImplementationMapping;
            this.logger = logger;
        }

        public bool TryRegister(IAddressable obj, ObserverGrainId objectId)
        {
            return this.localObjects.TryAdd(objectId, new LocalObjectData(obj, objectId, this));
        }

        public bool TryDeregister(ObserverGrainId objectId)
        {
            return this.localObjects.TryRemove(objectId, out _);
        }

        public void Dispatch(Message message)
        {
            if (!ObserverGrainId.TryParse(message.TargetGrain, out var observerId))
            {
                LogNotAddressedToAnObserver(logger, message);
                return;
            }

            if (this.localObjects.TryGetValue(observerId, out var objectData))
            {
                objectData.ReceiveMessage(message);
            }
            else
            {
                LogUnexpectedTargetInRequest(logger, message.TargetGrain, message);
            }
        }

        public void Dispose()
        {
            var tokenSource = this.disposed;
            Utils.SafeExecute(() => tokenSource?.Cancel(false));
            Utils.SafeExecute(() => tokenSource?.Dispose());
        }

        public sealed partial class LocalObjectData : IGrainContext, IGrainCallCancellationExtension
        {
            private static readonly Func<object?, Task> HandleFunc = self => ((LocalObjectData)self!).LocalObjectMessagePumpAsync();
            private readonly InvokableObjectManager _manager;
            private readonly Dictionary<Message, Task?> _runningRequests = [];
            private Task? _messagePumpTask;

            internal LocalObjectData(IAddressable obj, ObserverGrainId observerId, InvokableObjectManager manager)
            {
                this.LocalObject = new WeakReference(obj);
                this.ObserverId = observerId;
                this.Messages = new Queue<Message>();
                this.Running = false;
                _manager = manager;
            }

            internal WeakReference LocalObject { get; }
            internal ObserverGrainId ObserverId { get; }
            internal Queue<Message> Messages { get; }
            internal bool Running { get; set; }

            GrainId IGrainContext.GrainId => this.ObserverId.GrainId;

            GrainReference IGrainContext.GrainReference =>
                _manager.runtimeClient.InternalGrainFactory.GetGrain(ObserverId.GrainId).AsReference();

            object? IGrainContext.GrainInstance => this.LocalObject.Target;

            ActivationId IGrainContext.ActivationId => throw new NotImplementedException();

            GrainAddress IGrainContext.Address => throw new NotImplementedException();

            IServiceProvider IGrainContext.ActivationServices => throw new NotSupportedException();

            IGrainLifecycle IGrainContext.ObservableLifecycle => throw new NotImplementedException();

            public IWorkItemScheduler Scheduler => throw new NotImplementedException();

            void IGrainContext.SetComponent<TComponent>(TComponent? value) where TComponent : class
            {
                if (this.LocalObject.Target is TComponent)
                {
                    throw new ArgumentException("Cannot override a component which is implemented by this grain");
                }

                _manager.rootGrainContext.SetComponent(value);
            }

            public TComponent? GetComponent<TComponent>() where TComponent : class
            {
                if (this.LocalObject.Target is TComponent component)
                {
                    return component;
                }
                else if (this is TComponent thisAsComponent)
                {
                    return thisAsComponent;
                }

                return _manager.rootGrainContext.GetComponent<TComponent>();
            }

            public TTarget? GetTarget<TTarget>() where TTarget : class => this.LocalObject.Target as TTarget;

            bool IEquatable<IGrainContext>.Equals(IGrainContext? other) => ReferenceEquals(this, other);

            public void ReceiveMessage(object msg)
            {
                var message = (Message)msg;
                var obj = this.LocalObject.Target;
                if (obj is null)
                {
                    // Remove from the dictionary record for the garbage collected object? But now we won't be able to detect invalid dispatch IDs anymore.
                    LogObserverGarbageCollected(_manager.logger, this.ObserverId, message);
                    // Try to remove. If it's not there, we don't care.
                    _manager.TryDeregister(this.ObserverId);
                    return;
                }

                // Handle AlwaysInterleave messages (like cancellation requests) immediately without queueing.
                // These messages need to be processed right away, even if another request is currently running.
                if (message.IsAlwaysInterleave)
                {
                    // Track the running request so it can be cancelled.
                    lock (Messages)
                    {
                        var task = Task.Factory.StartNew(
                            static state =>
                            {
                                var (self, msg) = ((LocalObjectData, Message))state!;
                                return self.ProcessMessageAsync(msg);
                            },
                            (this, message),
                            CancellationToken.None,
                            TaskCreationOptions.DenyChildAttach,
                            TaskScheduler.Default).Unwrap();
                        _runningRequests.Add(message, task);
                    }

                    return;
                }

                bool start;
                lock (this.Messages)
                {
                    this.Messages.Enqueue(message);
                    start = !this.Running;
                    this.Running = true;
                }

                LogInvokeLocalObjectAsync(_manager.logger, message, start);

                if (start)
                {
                    // we want to ensure that the message pump operates asynchronously
                    // with respect to the current thread. see
                    // http://channel9.msdn.com/Events/TechEd/Europe/2013/DEV-B317#fbid=aIWUq0ssW74
                    // at position 54:45.
                    //
                    // according to the information posted at:
                    // http://stackoverflow.com/questions/12245935/is-task-factory-startnew-guaranteed-to-use-another-thread-than-the-calling-thr
                    // this idiom is dependent upon the a TaskScheduler not implementing the
                    // override QueueTask as task inlining (as opposed to queueing). this seems
                    // implausible to the author, since none of the .NET schedulers do this and
                    // it is considered bad form (the OrleansTaskScheduler does not do this).
                    //
                    // if, for some reason this doesn't hold true, we can guarantee what we
                    // want by passing a placeholder continuation token into Task.StartNew()
                    // instead. i.e.:
                    //
                    // return Task.StartNew(() => ..., new CancellationToken());
                    // We pass these options to Task.Factory.StartNew as they make the call identical
                    // to Task.Run. See: https://blogs.msdn.microsoft.com/pfxteam/2011/10/24/task-run-vs-task-factory-startnew/
                    _messagePumpTask = Task.Factory.StartNew(
                            HandleFunc,
                            this,
                            CancellationToken.None,
                            TaskCreationOptions.DenyChildAttach,
                            TaskScheduler.Default);
                }
            }

            private async Task LocalObjectMessagePumpAsync()
            {
                while (TryDequeueMessage(out var message))
                {
                    await ProcessMessageAsync(message);
                }

                bool TryDequeueMessage([NotNullWhen(true)] out Message? message)
                {
                    lock (Messages)
                    {
                        var result = Messages.TryDequeue(out message);
                        if (!result)
                        {
                            Running = false;
                        }
                        else
                        {
                            _runningRequests.Add(message!, _messagePumpTask);
                        }

                        return result;
                    }
                }
            }

            private async Task ProcessMessageAsync(Message message)
            {
                try
                {
                    if (message.IsExpired)
                    {
                        _manager.messagingTrace.OnDropExpiredMessage(message, MessagingInstruments.Phase.Invoke);
                        return;
                    }

                    if (message.RequestContextData is { Count: > 0 })
                    {
                        RequestContextExtensions.Import(message.RequestContextData);
                    }

                    IInvokable? request;
                    try
                    {
                        if (message.BodyObject is not IInvokable invokableBody)
                        {
                            _manager.runtimeClient.SendResponse(
                                message,
                                Response.FromException(new InvalidOperationException("Message body is not an invokable request")));
                            return;
                        }

                        request = invokableBody;
                    }
                    catch (Exception deserializationException)
                    {
                        LogErrorDeserializingMessageBody(_manager.logger, deserializationException, message);
                        _manager.runtimeClient.SendResponse(message, Response.FromException(deserializationException));
                        return;
                    }

                    try
                    {
                        request.SetTarget(this);
                        var filters = _manager.GrainCallFilters;
                        Response response;
                        if (filters is { Count: > 0 } || LocalObject is IIncomingGrainCallFilter)
                        {
                            var invoker = new GrainMethodInvoker(message, this, request, filters, _manager._interfaceToImplementationMapping, _manager._responseCopier);
                            await invoker.Invoke();
                            response = invoker.Response;
                        }
                        else
                        {
                            response = await request.Invoke();
                            response = _manager._responseCopier.Copy(response);
                        }

                        if (message.Direction != Message.Directions.OneWay)
                        {
                            this.SendResponseAsync(message, response);
                        }
                    }
                    catch (Exception exc)
                    {
                        this.ReportException(message, exc);
                    }
                    finally
                    {
                        // Clear the running request when done.
                        lock (Messages)
                        {
                            _runningRequests.Remove(message);
                        }
                    }
                }
                catch (Exception outerException)
                {
                    // Ignore and keep looping.
                    LogErrorProcessingMessage(_manager.logger, outerException, message);
                }
            }

            private void SendResponseAsync(Message message, Response resultObject)
            {
                if (message.IsExpired)
                {
                    _manager.messagingTrace.OnDropExpiredMessage(message, MessagingInstruments.Phase.Respond);
                    return;
                }

                Response deepCopy;
                try
                {
                    // we're expected to notify the caller if the deep copy failed.
                    deepCopy = _manager.deepCopier.Copy(resultObject);
                }
                catch (Exception exc2)
                {
                    _manager.runtimeClient.SendResponse(message, Response.FromException(exc2));
                    LogErrorSendingResponse(_manager.logger, exc2);
                    return;
                }

                // the deep-copy succeeded.
                _manager.runtimeClient.SendResponse(message, deepCopy);
                return;
            }

            private void ReportException(Message message, Exception exception)
            {
                switch (message.Direction)
                {
                    case Message.Directions.OneWay:
                        LogErrorInvokingOneWayRequest(_manager.logger, exception, message.BodyObject?.ToString(), message.InterfaceType);
                        break;

                    case Message.Directions.Request:
                        Exception deepCopy;
                        try
                        {
                            // we're expected to notify the caller if the deep copy failed.
                            deepCopy = _manager.deepCopier.Copy(exception);
                        }
                        catch (Exception ex2)
                        {
                            _manager.runtimeClient.SendResponse(message, Response.FromException(ex2));
                            LogErrorSendingExceptionResponse(_manager.logger, ex2);
                            return;
                        }

                        // the deep-copy succeeded.
                        var response = Response.FromException(deepCopy);
                        _manager.runtimeClient.SendResponse(message, response);
                        break;

                    default:
                        throw new InvalidOperationException($"Unrecognized direction for message {message}, which resulted in exception: {exception}");
                }
            }

            public void Activate(Dictionary<string, object>? requestContext, CancellationToken cancellationToken) { }
            public void Deactivate(DeactivationReason deactivationReason, CancellationToken cancellationToken) { }

            public void Rehydrate(IRehydrationContext context)
            {
                // Migration is not supported, but we need to dispose of the context if it's provided
                (context as IDisposable)?.Dispose();
            }

            public void Migrate(Dictionary<string, object>? requestContext, CancellationToken cancellationToken)
            {
                // Migration is not supported. Do nothing: the contract is that this method attempts migration, but does not guarantee it will occur.
            }

            ValueTask IGrainCallCancellationExtension.CancelRequestAsync(GrainId senderGrainId, CorrelationId messageId)
            {
                if (!TryCancelRequest())
                {
                    // The message being canceled may not have arrived yet, so retry a few times.
                    return RetryCancellationAfterDelay();
                }

                return ValueTask.CompletedTask;

                async ValueTask RetryCancellationAfterDelay()
                {
                    var attemptsRemaining = 3;
                    do
                    {
                        await Task.Delay(1_000);

                        if (TryCancelRequest())
                        {
                            return;
                        }

                    } while (--attemptsRemaining > 0);
                }

                bool TryCancelRequest()
                {
                    Message? message = null;
                    var wasWaiting = false;
                    lock (Messages)
                    {
                        // Check the running requests.
                        foreach (var runningRequest in _runningRequests.Keys)
                        {
                            if (runningRequest.Id == messageId && runningRequest.SendingGrain == senderGrainId)
                            {
                                message = runningRequest;
                                break;
                            }
                        }

                        if (message is null)
                        {
                            // Check the waiting requests.
                            foreach (var waitingRequest in Messages)
                            {
                                var waiting = waitingRequest;
                                if (waiting.Id == messageId && waiting.SendingGrain == senderGrainId)
                                {
                                    message = waiting;
                                    wasWaiting = true;

                                    // Remove the message, since it will be rejected immediately (outside the lock) without being executed.
                                    var initialCount = Messages.Count;
                                    for (var i = 0; i < initialCount; i++)
                                    {
                                        var current = Messages.Dequeue();
                                        if (!ReferenceEquals(current, message))
                                        {
                                            Messages.Enqueue(current);
                                        }
                                    }

                                    break;
                                }
                            }
                        }
                    }

                    var didCancel = false;
                    if (message is not null)
                    {
                        // The message never began executing, so send a canceled response immediately.
                        // If the message did begin executing, wait for it to observe the cancellation token and respond itself.
                        if (wasWaiting)
                        {
                            _manager.runtimeClient.SendResponse(message, Response.FromException(new OperationCanceledException()));
                            didCancel = true;
                        }
                        else if (message.BodyObject is IInvokable invokableRequest)
                        {
                            didCancel = TryCancelInvokable(invokableRequest) || !invokableRequest.IsCancellable;
                        }
                        else
                        {
                            // Assume the request is not cancellable.
                            didCancel = true;
                        }
                    }

                    return didCancel;
                }

                bool TryCancelInvokable(IInvokable request)
                {
                    try
                    {
                        return request.TryCancel();
                    }
                    catch (Exception exception)
                    {
                        LogErrorCancellationCallbackFailed(_manager.logger, exception);
                        return true;
                    }
                }
            }

            [LoggerMessage(
                Level = LogLevel.Warning,
                Message = "One or more cancellation callbacks failed."
            )]
            private static partial void LogErrorCancellationCallbackFailed(ILogger logger, Exception exception);

            public Task Deactivated => Task.CompletedTask;
        }

        private readonly struct ObserverGrainIdLogValue(ObserverGrainId observerId)
        {
            public override string ToString() => observerId.ToString();
        }

// temporary to address CI build error. Remove nullable enable once the nullable disable issues are addressed above
#nullable enable
        [LoggerMessage(
            EventId = (int)ErrorCode.ProxyClient_OGC_TargetNotFound_2,
            Level = LogLevel.Error,
            Message = "Message is not addressed to an observer. Message: '{Message}'."
        )]
        private static partial void LogNotAddressedToAnObserver(ILogger logger, Message message);

        [LoggerMessage(
            EventId = (int)ErrorCode.ProxyClient_OGC_TargetNotFound,
            Level = LogLevel.Error,
            Message = "Unexpected target grain in request: {TargetGrain}. Message: '{Message}'."
        )]
        private static partial void LogUnexpectedTargetInRequest(ILogger logger, GrainId targetGrain, Message message);

        [LoggerMessage(
            Level = LogLevel.Warning,
            EventId = (int)ErrorCode.Runtime_Error_100162,
            Message = "Object associated with id '{ObserverId}' has been garbage collected. Deleting object reference and unregistering it. Message: '{Message}'."
        )]
        private static partial void LogObserverGarbageCollected(ILogger logger, ObserverGrainId observerId, Message message);

        [LoggerMessage(
            Level = LogLevel.Trace,
            Message = "InvokeLocalObjectAsync '{Message}' start '{Start}'."
        )]
        private static partial void LogInvokeLocalObjectAsync(ILogger logger, Message message, bool start);

        [LoggerMessage(
            Level = LogLevel.Warning,
            EventId = (int)ErrorCode.ProxyClient_OGC_SendResponseFailed,
            Message = "Error sending a response."
        )]
        private static partial void LogErrorSendingResponse(ILogger logger, Exception exc);

        [LoggerMessage(
            Level = LogLevel.Error,
            EventId = (int)ErrorCode.ProxyClient_OGC_UnhandledExceptionInOneWayInvoke,
            Message = "Exception during invocation of notification '{Request}', interface '{Interface}'. Ignoring exception because this is a one way request."
        )]
        private static partial void LogErrorInvokingOneWayRequest(ILogger logger, Exception exception, string? request, GrainInterfaceType @interface);

        [LoggerMessage(
            Level = LogLevel.Warning,
            EventId = (int)ErrorCode.ProxyClient_OGC_SendExceptionResponseFailed,
            Message = "Error sending an exception response."
        )]
        private static partial void LogErrorSendingExceptionResponse(ILogger logger, Exception exception);

        [LoggerMessage(
            Level = LogLevel.Warning,
            Message = "Exception during message body deserialization for message: '{Message}'."
        )]
        private static partial void LogErrorDeserializingMessageBody(ILogger logger, Exception exception, Message message);

        [LoggerMessage(
            Level = LogLevel.Warning,
            Message = "Exception processing message '{Message}'."
        )]
<<<<<<< HEAD
        private static partial void LogErrorInMessagePumpLoop(ILogger logger, Exception exception);
#nullable restore
=======
        private static partial void LogErrorProcessingMessage(ILogger logger, Exception exception, Message message);
>>>>>>> 4de2acc0
    }
}<|MERGE_RESOLUTION|>--- conflicted
+++ resolved
@@ -584,11 +584,7 @@
             Level = LogLevel.Warning,
             Message = "Exception processing message '{Message}'."
         )]
-<<<<<<< HEAD
-        private static partial void LogErrorInMessagePumpLoop(ILogger logger, Exception exception);
+        private static partial void LogErrorProcessingMessage(ILogger logger, Exception exception, Message message);
 #nullable restore
-=======
-        private static partial void LogErrorProcessingMessage(ILogger logger, Exception exception, Message message);
->>>>>>> 4de2acc0
     }
 }