using System;
using System.Collections.Concurrent;
using System.Collections.Generic;
using System.Linq;
using System.Linq.Expressions;
using System.Reflection;
using System.Threading.Tasks;

using Orleans.Internal;
using Orleans.Runtime;
using Orleans.Serialization;

namespace Orleans.CodeGeneration
{
    /// <summary>
    /// Functionality for invoking calls on a generic instance method.
    /// </summary>
    /// <remarks>
    /// Each instance of this class can invoke calls on one generic method.
    /// </remarks>
    public class GenericMethodInvoker : IEqualityComparer<object[]>
    {
        private static readonly ConcurrentDictionary<Type, MethodInfo> BoxMethods =
            new ConcurrentDictionary<Type, MethodInfo>();

        private static readonly Func<Type, MethodInfo> CreateBoxMethod = GetTaskConversionMethod;

        private static readonly MethodInfo GenericMethodInvokerDelegateMethodInfo =
            TypeUtils.Method((GenericMethodInvokerDelegate del) => del.Invoke(null, null));

        private static readonly ILFieldBuilder FieldBuilder = new ILFieldBuilder();

        private readonly Type grainInterfaceType;
        private readonly string methodName;
        private readonly int typeParameterCount;
        private readonly ConcurrentDictionary<object[], GenericMethodInvokerDelegate> invokers;
        private readonly Func<object[], GenericMethodInvokerDelegate> createInvoker;

        /// <summary>
        ///  Invoke the generic method described by this instance on the provided <paramref name="grain"/>.
        /// </summary>
        /// <param name="grain">The grain.</param>
        /// <param name="arguments">The arguments, including the method's type parameters.</param>
        /// <returns>The method result.</returns>
        private delegate Task<object> GenericMethodInvokerDelegate(IAddressable grain, object[] arguments);

        /// <summary>
        /// Initializes a new instance of the <see cref="GenericMethodInvoker"/> class.
        /// </summary>
        /// <param name="grainInterfaceType">The grain interface type which the method exists on.</param>
        /// <param name="methodName">The name of the method.</param>
        /// <param name="typeParameterCount">The number of type parameters which the method has.</param>
        public GenericMethodInvoker(Type grainInterfaceType, string methodName, int typeParameterCount)
        {
            this.grainInterfaceType = grainInterfaceType;
            this.methodName = methodName;
            this.typeParameterCount = typeParameterCount;
            this.invokers = new ConcurrentDictionary<object[], GenericMethodInvokerDelegate>(this);
            this.createInvoker = this.CreateInvoker;
        }

        /// <summary>
        /// Invoke the defined method on the provided <paramref name="grain"/> instance with the given <paramref name="arguments"/>.
        /// </summary>
        /// <param name="grain">The grain.</param>
        /// <param name="arguments">The arguments to the method with the type parameters first, followed by the method parameters types, and finally the parameter values..</param>
        /// <returns>The invocation result.</returns>
        public Task<object> Invoke(IAddressable grain, object[] arguments)
        {
            var argc = (arguments.Length - typeParameterCount) / 2;

            // As this is on a hot path, avoid allocating (LINQ) as much as possible
            var argv = arguments.AsSpan();

            // generic parameter type(s) + argument type(s) -- this is our invokers' cache-key
            var types = argv.Slice(0, typeParameterCount + argc);

            // argument values to be passed
            var argValues = argv.Slice(typeParameterCount + argc, argc);

            var invoker = this.invokers.GetOrAdd(types.ToArray(), this.createInvoker);

            return invoker(grain, argValues.ToArray());
        }

        /// <summary>
        /// Creates an invoker delegate for the type arguments specified in <paramref name="arguments"/>.
        /// </summary>
        /// <param name="arguments">The method arguments, including one or more type parameter(s) at the head of the array..</param>
        /// <returns>A new invoker delegate.</returns>
        private GenericMethodInvokerDelegate CreateInvoker(object[] arguments)
        {
            // obtain the generic type parameter(s)
            var typeParameters = arguments.Take(this.typeParameterCount).Cast<Type>().ToArray();

            // obtain the method argument type(s)
            var parameterTypes = arguments
                .Skip(typeParameterCount)
                .Cast<Type>()
                .ToArray();

            // get open generic method for this arity/parameter combination
            var openGenericMethodInfo = GetMethod(
                grainInterfaceType,
                methodName,
                typeParameters,
                parameterTypes);

            // close the generic type
            var concreteMethod = openGenericMethodInfo.MakeGenericMethod(typeParameters);

            // Next, create a delegate which will call the method on the grain, pushing each of the arguments,
            var il = new ILDelegateBuilder<GenericMethodInvokerDelegate>(
                FieldBuilder,
                $"GenericMethodInvoker_{this.grainInterfaceType}_{concreteMethod.Name}",
                GenericMethodInvokerDelegateMethodInfo);

            var temp = il.DeclareLocal(typeof(ValueTask<object>));

            // Load the grain and cast it to the type the concrete method is declared on.
            // Eg: cast from IAddressable to IGrainWithGenericMethod.
            il.LoadArgument(0);
            il.CastOrUnbox(this.grainInterfaceType);

            // Load each of the method parameters from the argument array, skipping the type parameters.
            var methodParameters = concreteMethod.GetParameters();
            for (var i = 0; i < methodParameters.Length; i++)
            {
                il.LoadArgument(1); // Load the argument array.

                // load the particular argument.
                il.LoadConstant(i);

                il.LoadReferenceElement();

                // Cast the argument from 'object' to the type expected by the concrete method.
                il.CastOrUnbox(methodParameters[i].ParameterType);
            }

            // Call the concrete method.
            il.Call(concreteMethod);

            // If the result type is Task or Task<T>, convert it to Task<object>.
            var returnType = concreteMethod.ReturnType;
            if (returnType != typeof(Task<object>))
            {
                // Convert ValueTask and ValueTask<T> to Task and Task<T> respectively
                bool shouldBox = true;
                if (returnType == typeof(ValueTask))
                {
                    il.StoreLocal(temp);
                    il.LoadLocalAddress(temp);
                    il.Call(TypeUtils.Method((ValueTask vt) => vt.AsTask()));
                    returnType = typeof(Task);
                }
                else if (returnType.IsGenericType &&
                         returnType.GetGenericTypeDefinition() == typeof(ValueTask<>))
                {
                    il.StoreLocal(temp);
                    il.LoadLocalAddress(temp);
                    il.Call(returnType.GetMethod("AsTask"));
                    var typeArgument = returnType.GetGenericArguments()[0];
                    returnType = typeof(Task<>).MakeGenericType(typeArgument);

                    // Is result already Task<object> ?
                    if (typeArgument == typeof(object))
                    {
                        shouldBox = false;
                    }
                }

                if (shouldBox)
                {
                    var boxMethod = BoxMethods.GetOrAdd(returnType, CreateBoxMethod);
                    il.Call(boxMethod);
                }
            }

            // Return the resulting Task<object>.
            il.Return();
            return il.CreateDelegate();
        }

        /// <summary>
        /// Returns a suitable <see cref="MethodInfo"/> for a method which will convert an argument of type <paramref name="taskType"/>
        /// into <see cref="Task{Object}"/>.
        /// </summary>
        /// <param name="taskType">The type to convert.</param>
        /// <returns>A suitable conversion method.</returns>
        private static MethodInfo GetTaskConversionMethod(Type taskType)
        {
            if (taskType == typeof(Task)) return TypeUtils.Method((Task task) => task.ToUntypedTask());
            if (taskType == typeof(Task<object>)) return TypeUtils.Method((Task<object> task) => task.ToUntypedTask());
            if (taskType == typeof(void)) return TypeUtils.Property(() => Task.CompletedTask).GetMethod;

            if (taskType.GetGenericTypeDefinition() != typeof(Task<>))
                throw new ArgumentException($"Unsupported return type {taskType}.");
            var innerType = taskType.GenericTypeArguments[0];
            var methods = typeof(OrleansTaskExtentions).GetMethods(BindingFlags.Static | BindingFlags.Public);
            foreach (var method in methods)
            {
                if (method.Name != nameof(OrleansTaskExtentions.ToUntypedTask) ||
                    !method.ContainsGenericParameters) continue;
                return method.MakeGenericMethod(innerType);
            }

            throw new ArgumentException($"Could not find conversion method for type {taskType}");
        }

        /// <summary>
        /// Performs equality comparison for the purpose of comparing type parameters only.
        /// </summary>
        /// <param name="x">One argument list.</param>
        /// <param name="y">The other argument list.</param>
        /// <returns><see langword="true"/> if the type parameters in the respective arguments are equal, <see langword="false"/> otherwise.</returns>
        bool IEqualityComparer<object[]>.Equals(object[] x, object[] y)
        {
            if (ReferenceEquals(x, y)) return true;
            if (ReferenceEquals(x, null)) return false;
            if (ReferenceEquals(null, y)) return false;

            return x.SequenceEqual(y);
        }

        /// <summary>
        /// Returns a hash code for the provided argument list.
        /// </summary>
        /// <param name="obj">The argument list.</param>
        /// <returns>A hash code.</returns>
        int IEqualityComparer<object[]>.GetHashCode(object[] obj)
        {
            if (obj.Length == 0) return 0;

            unchecked
            {
                var result = 0;
                foreach (var type in obj)
                {
                    result = (result * 367) ^ type.GetHashCode();
                }

                return result;
            }
        }

        /// <summary>
        /// Returns the <see cref="MethodInfo"/> for the method on <paramref name="declaringType"/> with the provided name
        /// and number of generic type parameters.
        /// </summary>
        /// <param name="declaringType">The type which the method is declared on.</param>
        /// <param name="methodName">The method name.</param>
        /// <param name="typeParameters">The generic type parameters to use.</param>
        /// <param name="parameterTypes"></param>
        /// <returns>The identified method.</returns>
        private static MethodInfo GetMethod(
            Type declaringType,
            string methodName,
            Type[] typeParameters,
            Type[] parameterTypes
        )
        {
            MethodInfo methodInfo = null;

<<<<<<< HEAD
            var typeParameterCountLocal = typeParameters.Length;
=======
            var typeParameterCount = typeParameters.Length;
>>>>>>> 42b03046

            bool skipMethod = false;

            var methods = declaringType.GetMethods(BindingFlags.Instance | BindingFlags.Public);
            foreach (var openMethod in methods)
<<<<<<< HEAD
            {
                if (!openMethod.IsGenericMethodDefinition) continue;

                // same name?
                if (!string.Equals(openMethod.Name, methodName, StringComparison.Ordinal)) continue;

                // same type parameter count?
                if (openMethod.GetGenericArguments().Length != typeParameterCountLocal) continue;

                // close the definition
                MethodInfo closedMethod = openMethod.MakeGenericMethod(typeParameters);

                // obtain list of closed parameters (no generic placeholders any more)
                var parameterInfos = closedMethod.GetParameters();

                // same number of params?
                if (parameterInfos.Length == parameterTypes.Length)
                {
                    for (int i = 0; i < parameterInfos.Length; ++i)
                    {
                        // validate compatibility - assignable/covariant array etc.
                        if (!parameterInfos[i].ParameterType.IsAssignableFrom(parameterTypes[i]))
                        {
                            skipMethod = true;
                            break;
                        }
                    }

                    if (skipMethod)
                    {
                        skipMethod = false;
                        continue;
                    }

                    // found compatible overload; return generic definition, not closed method
                    methodInfo = openMethod;
                    break;
                }
            } // next method


            if (methodInfo is null)
            {
=======
            {
                if (!openMethod.IsGenericMethodDefinition) continue;

                // same name?
                if (!string.Equals(openMethod.Name, methodName, StringComparison.Ordinal)) continue;

                // same type parameter count?
                if (openMethod.GetGenericArguments().Length != typeParameterCount) continue;

                // close the definition
                MethodInfo closedMethod = openMethod.MakeGenericMethod(typeParameters);
                
                // obtain list of closed parameters (no generic placeholders any more)
                var parameterInfos = closedMethod.GetParameters();

                // same number of params?
                if (parameterInfos.Length == parameterTypes.Length)
                {
                    for (int i = 0; i < parameterInfos.Length; ++i)
                    {
                        // validate compatibility - assignable/covariant array etc.
                        if (!parameterInfos[i].ParameterType.IsAssignableFrom(parameterTypes[i]))
                        {
                            skipMethod = true;
                            break;
                        }
                    }

                    if (skipMethod)
                    {
                        skipMethod = false;
                        continue;
                    }

                    // found compatible overload; return generic definition, not closed method
                    methodInfo = openMethod;
                    break;
                }
            } // next method


            if (methodInfo is null)
            {
>>>>>>> 42b03046
                var signature = string.Join(",",
                    parameterTypes.Select(t => t.Name));

                var typeParams = string.Join(",", typeParameters.Select(t => t.Name));

                throw new ArgumentException(
                    $"Could not find exact match for generic method {declaringType}.{methodName}" +
                    $"<{typeParams}>({signature}).");
            }

            return methodInfo;
        }
    }
}<|MERGE_RESOLUTION|>--- conflicted
+++ resolved
@@ -2,7 +2,6 @@
 using System.Collections.Concurrent;
 using System.Collections.Generic;
 using System.Linq;
-using System.Linq.Expressions;
 using System.Reflection;
 using System.Threading.Tasks;
 
@@ -20,14 +19,11 @@
     /// </remarks>
     public class GenericMethodInvoker : IEqualityComparer<object[]>
     {
-        private static readonly ConcurrentDictionary<Type, MethodInfo> BoxMethods =
-            new ConcurrentDictionary<Type, MethodInfo>();
+        private static readonly ConcurrentDictionary<Type, MethodInfo> BoxMethods = new();
 
         private static readonly Func<Type, MethodInfo> CreateBoxMethod = GetTaskConversionMethod;
-
         private static readonly MethodInfo GenericMethodInvokerDelegateMethodInfo =
             TypeUtils.Method((GenericMethodInvokerDelegate del) => del.Invoke(null, null));
-
         private static readonly ILFieldBuilder FieldBuilder = new ILFieldBuilder();
 
         private readonly Type grainInterfaceType;
@@ -144,8 +140,10 @@
             var returnType = concreteMethod.ReturnType;
             if (returnType != typeof(Task<object>))
             {
+                // Do we need to convert retval to Task<object> ?
+                bool shouldBox = true;
+
                 // Convert ValueTask and ValueTask<T> to Task and Task<T> respectively
-                bool shouldBox = true;
                 if (returnType == typeof(ValueTask))
                 {
                     il.StoreLocal(temp);
@@ -261,17 +259,12 @@
         {
             MethodInfo methodInfo = null;
 
-<<<<<<< HEAD
             var typeParameterCountLocal = typeParameters.Length;
-=======
-            var typeParameterCount = typeParameters.Length;
->>>>>>> 42b03046
 
             bool skipMethod = false;
 
             var methods = declaringType.GetMethods(BindingFlags.Instance | BindingFlags.Public);
             foreach (var openMethod in methods)
-<<<<<<< HEAD
             {
                 if (!openMethod.IsGenericMethodDefinition) continue;
 
@@ -315,51 +308,6 @@
 
             if (methodInfo is null)
             {
-=======
-            {
-                if (!openMethod.IsGenericMethodDefinition) continue;
-
-                // same name?
-                if (!string.Equals(openMethod.Name, methodName, StringComparison.Ordinal)) continue;
-
-                // same type parameter count?
-                if (openMethod.GetGenericArguments().Length != typeParameterCount) continue;
-
-                // close the definition
-                MethodInfo closedMethod = openMethod.MakeGenericMethod(typeParameters);
-                
-                // obtain list of closed parameters (no generic placeholders any more)
-                var parameterInfos = closedMethod.GetParameters();
-
-                // same number of params?
-                if (parameterInfos.Length == parameterTypes.Length)
-                {
-                    for (int i = 0; i < parameterInfos.Length; ++i)
-                    {
-                        // validate compatibility - assignable/covariant array etc.
-                        if (!parameterInfos[i].ParameterType.IsAssignableFrom(parameterTypes[i]))
-                        {
-                            skipMethod = true;
-                            break;
-                        }
-                    }
-
-                    if (skipMethod)
-                    {
-                        skipMethod = false;
-                        continue;
-                    }
-
-                    // found compatible overload; return generic definition, not closed method
-                    methodInfo = openMethod;
-                    break;
-                }
-            } // next method
-
-
-            if (methodInfo is null)
-            {
->>>>>>> 42b03046
                 var signature = string.Join(",",
                     parameterTypes.Select(t => t.Name));
 
