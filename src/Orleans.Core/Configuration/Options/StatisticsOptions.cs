<<<<<<< HEAD
=======
using Microsoft.Extensions.Options;
>>>>>>> 8a9516f3
using Orleans.Runtime;
using Orleans.Runtime.Configuration;
using System;
using System.Collections.Generic;

namespace Orleans.Hosting
{
    /// <summary>
    /// The StatisticsOptions type contains various statistics output related options.
    /// </summary>
    public abstract class StatisticsOptions
    {
        /// <summary>
        /// The MetricsTableWriteInterval property specifies the frequency of updating the metrics in Azure table.
        ///  The default is 30 seconds.
        /// </summary>
        public TimeSpan MetricsTableWriteInterval { get; set; } = DEFAULT_METRICS_TABLE_WRITE_PERIOD;
        public static readonly TimeSpan DEFAULT_METRICS_TABLE_WRITE_PERIOD = TimeSpan.FromSeconds(30);

        /// <summary>
        /// The PerfCounterWriteInterval property specifies the frequency of updating the windows performance counters.
        /// The default is 30 seconds.
        /// </summary>
        public TimeSpan PerfCountersWriteInterval { get; set; } = DEFAULT_PERF_COUNTERS_WRITE_PERIOD;
        public static readonly TimeSpan DEFAULT_PERF_COUNTERS_WRITE_PERIOD = Constants.INFINITE_TIMESPAN;

        /// <summary>
        /// The LogWriteInterval property specifies the frequency of updating the statistics in the log file.
        /// The default is 5 minutes.
        /// </summary>
        public TimeSpan LogWriteInterval { get; set; } = DEFAULT_LOG_WRITE_PERIOD;
        public static readonly TimeSpan DEFAULT_LOG_WRITE_PERIOD = TimeSpan.FromMinutes(5);

        /// <summary>
        /// The WriteLogStatisticsToTable property specifies whether log statistics should also be written into a separate, special Azure table.
        ///  The default is yes.
        /// </summary>
        public bool WriteLogStatisticsToTable { get; set; } = DEFAULT_LOG_TO_TABLE;
        public const bool DEFAULT_LOG_TO_TABLE = true;

        /// <summary>
        /// The CollectionLevel property specifies the verbosity level of statistics to collect. The default is Info.
        /// </summary>
        public StatisticsLevel CollectionLevel { get; set; } = DEFAULT_COLLECTION_LEVEL;
        public static readonly StatisticsLevel DEFAULT_COLLECTION_LEVEL = StatisticsLevel.Info;
    }

    public class StatisticOptionsFormatter : IOptionFormatter<StatisticsOptions>
    {
        public string Category { get; }

        public string Name => nameof(StatisticsOptions);
        private StatisticsOptions options;
        public StatisticOptionsFormatter(IOptions<StatisticsOptions> options)
        {
            this.options = options.Value;
        }
        public IEnumerable<string> Format()
        {
            return new List<string>()
            {
                OptionFormattingUtilities.Format(nameof(options.MetricsTableWriteInterval), options.MetricsTableWriteInterval),
                OptionFormattingUtilities.Format(nameof(options.PerfCountersWriteInterval), options.PerfCountersWriteInterval),
                OptionFormattingUtilities.Format(nameof(options.LogWriteInterval), options.LogWriteInterval),
                OptionFormattingUtilities.Format(nameof(options.WriteLogStatisticsToTable), options.WriteLogStatisticsToTable),
                OptionFormattingUtilities.Format(nameof(options.CollectionLevel), options.CollectionLevel),
            };
        }
    }
}<|MERGE_RESOLUTION|>--- conflicted
+++ resolved
@@ -1,11 +1,8 @@
-<<<<<<< HEAD
-=======
+using System;
+using System.Collections.Generic;
 using Microsoft.Extensions.Options;
->>>>>>> 8a9516f3
 using Orleans.Runtime;
 using Orleans.Runtime.Configuration;
-using System;
-using System.Collections.Generic;
 
 namespace Orleans.Hosting
 {
@@ -49,25 +46,24 @@
         public static readonly StatisticsLevel DEFAULT_COLLECTION_LEVEL = StatisticsLevel.Info;
     }
 
-    public class StatisticOptionsFormatter : IOptionFormatter<StatisticsOptions>
+    public abstract class StatisticsOptionsFormatter
     {
-        public string Category { get; }
+        private StatisticsOptions options;
 
-        public string Name => nameof(StatisticsOptions);
-        private StatisticsOptions options;
-        public StatisticOptionsFormatter(IOptions<StatisticsOptions> options)
+        protected StatisticsOptionsFormatter(StatisticsOptions options)
         {
-            this.options = options.Value;
+            this.options = options;
         }
-        public IEnumerable<string> Format()
+
+        protected List<string> FormatStatisticsOptions()
         {
             return new List<string>()
             {
-                OptionFormattingUtilities.Format(nameof(options.MetricsTableWriteInterval), options.MetricsTableWriteInterval),
-                OptionFormattingUtilities.Format(nameof(options.PerfCountersWriteInterval), options.PerfCountersWriteInterval),
-                OptionFormattingUtilities.Format(nameof(options.LogWriteInterval), options.LogWriteInterval),
-                OptionFormattingUtilities.Format(nameof(options.WriteLogStatisticsToTable), options.WriteLogStatisticsToTable),
-                OptionFormattingUtilities.Format(nameof(options.CollectionLevel), options.CollectionLevel),
+                OptionFormattingUtilities.Format(nameof(this.options.MetricsTableWriteInterval), this.options.MetricsTableWriteInterval),
+                OptionFormattingUtilities.Format(nameof(this.options.PerfCountersWriteInterval), this.options.PerfCountersWriteInterval),
+                OptionFormattingUtilities.Format(nameof(this.options.LogWriteInterval), this.options.LogWriteInterval),
+                OptionFormattingUtilities.Format(nameof(this.options.WriteLogStatisticsToTable), this.options.WriteLogStatisticsToTable),
+                OptionFormattingUtilities.Format(nameof(this.options.CollectionLevel), this.options.CollectionLevel),
             };
         }
     }
