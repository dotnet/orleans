﻿//------------------------------------------------------------------------------
// <auto-generated>
//     This code was generated by a tool.
//     Runtime Version:4.0.30319.42000
//
//     Changes to this file may cause incorrect behavior and will be lost if
//     the code is regenerated.
// </auto-generated>
//------------------------------------------------------------------------------

namespace Orleans.Analyzers {
    using System;
    
    
    /// <summary>
    ///   A strongly-typed resource class, for looking up localized strings, etc.
    /// </summary>
    // This class was auto-generated by the StronglyTypedResourceBuilder
    // class via a tool like ResGen or Visual Studio.
    // To add or remove a member, edit your .ResX file then rerun ResGen
    // with the /str option, or rebuild your VS project.
    [global::System.CodeDom.Compiler.GeneratedCodeAttribute("System.Resources.Tools.StronglyTypedResourceBuilder", "17.0.0.0")]
    [global::System.Diagnostics.DebuggerNonUserCodeAttribute()]
    [global::System.Runtime.CompilerServices.CompilerGeneratedAttribute()]
    internal class Resources {
        
        private static global::System.Resources.ResourceManager resourceMan;
        
        private static global::System.Globalization.CultureInfo resourceCulture;
        
        [global::System.Diagnostics.CodeAnalysis.SuppressMessageAttribute("Microsoft.Performance", "CA1811:AvoidUncalledPrivateCode")]
        internal Resources() {
        }
        
        /// <summary>
        ///   Returns the cached ResourceManager instance used by this class.
        /// </summary>
        [global::System.ComponentModel.EditorBrowsableAttribute(global::System.ComponentModel.EditorBrowsableState.Advanced)]
        internal static global::System.Resources.ResourceManager ResourceManager {
            get {
                if (object.ReferenceEquals(resourceMan, null)) {
                    global::System.Resources.ResourceManager temp = new global::System.Resources.ResourceManager("Orleans.Analyzers.Resources", typeof(Resources).Assembly);
                    resourceMan = temp;
                }
                return resourceMan;
            }
        }
        
        /// <summary>
        ///   Overrides the current thread's CurrentUICulture property for all
        ///   resource lookups using this strongly typed resource class.
        /// </summary>
        [global::System.ComponentModel.EditorBrowsableAttribute(global::System.ComponentModel.EditorBrowsableState.Advanced)]
        internal static global::System.Globalization.CultureInfo Culture {
            get {
                return resourceCulture;
            }
            set {
                resourceCulture = value;
            }
        }
        
        /// <summary>
        ///   Looks up a localized string similar to Members which are static or abstract cannot be serialized. Remove the [Id(...)] attribute from this member..
        /// </summary>
        internal static string AbstractOrStaticMembersCannotBeSerializedDescription {
            get {
                return ResourceManager.GetString("AbstractOrStaticMembersCannotBeSerializedDescription", resourceCulture);
            }
        }
        
        /// <summary>
        ///   Looks up a localized string similar to The member &quot;{0}&quot; is marked as {1} and therefore cannot be serialized.
        /// </summary>
        internal static string AbstractOrStaticMembersCannotBeSerializedMessageFormat {
            get {
                return ResourceManager.GetString("AbstractOrStaticMembersCannotBeSerializedMessageFormat", resourceCulture);
            }
        }
        
        /// <summary>
        ///   Looks up a localized string similar to Members which are static or abstract cannot be serialized.
        /// </summary>
        internal static string AbstractOrStaticMembersCannotBeSerializedTitle {
            get {
                return ResourceManager.GetString("AbstractOrStaticMembersCannotBeSerializedTitle", resourceCulture);
            }
        }
        
        /// <summary>
<<<<<<< HEAD
        ///   Looks up a localized string similar to Add the [GenerateSerializer] attribute to serializable types in your application..
=======
        ///   Looks up a localized string similar to Add [Alias] attributes to specify well-known names that can be used to identify types or methods.
        /// </summary>
        internal static string AddAliasAttributesDescription {
            get {
                return ResourceManager.GetString("AddAliasAttributesDescription", resourceCulture);
            }
        }
        
        /// <summary>
        ///   Looks up a localized string similar to Add missing alias attributes.
        /// </summary>
        internal static string AddAliasAttributesTitle {
            get {
                return ResourceManager.GetString("AddAliasAttributesTitle", resourceCulture);
            }
        }
        
        /// <summary>
        ///   Looks up a localized string similar to Add missing alias attributes.
        /// </summary>
        internal static string AddAliasMessageFormat {
            get {
                return ResourceManager.GetString("AddAliasMessageFormat", resourceCulture);
            }
        }
        
        /// <summary>
        ///   Looks up a localized string similar to Add the [GenerateSerializer] attribute to serializable types in your application.
>>>>>>> f29d7e49
        /// </summary>
        internal static string AddGenerateSerializerAttributeDescription {
            get {
                return ResourceManager.GetString("AddGenerateSerializerAttributeDescription", resourceCulture);
            }
        }
        
        /// <summary>
        ///   Looks up a localized string similar to The type &quot;{0}&quot; has the [Serializable] attribute but not the [GenerateSerializer] attribute.
        /// </summary>
        internal static string AddGenerateSerializerAttributeMessageFormat {
            get {
                return ResourceManager.GetString("AddGenerateSerializerAttributeMessageFormat", resourceCulture);
            }
        }
        
        /// <summary>
        ///   Looks up a localized string similar to Add the [GenerateSerializer] attribute.
        /// </summary>
        internal static string AddGenerateSerializerAttributesTitle {
            get {
                return ResourceManager.GetString("AddGenerateSerializerAttributesTitle", resourceCulture);
            }
        }
        
        /// <summary>
        ///   Looks up a localized string similar to Add attributes to properties and fields to direct serializer generation..
        /// </summary>
        internal static string AddSerializationAttributesDescription {
            get {
                return ResourceManager.GetString("AddSerializationAttributesDescription", resourceCulture);
            }
        }
        
        /// <summary>
        ///   Looks up a localized string similar to Add missing serialization attributes.
        /// </summary>
        internal static string AddSerializationAttributesMessageFormat {
            get {
                return ResourceManager.GetString("AddSerializationAttributesMessageFormat", resourceCulture);
            }
        }
        
        /// <summary>
        ///   Looks up a localized string similar to Add missing serialization attributes.
        /// </summary>
        internal static string AddSerializationAttributesTitle {
            get {
                return ResourceManager.GetString("AddSerializationAttributesTitle", resourceCulture);
            }
        }
        
        /// <summary>
        ///   Looks up a localized string similar to A single type is not allowed to have multiple constructors annotated with the [OrleansConstructor] attribute.
        /// </summary>
        internal static string AtMostOneOrleansConstructorMessageFormat {
            get {
                return ResourceManager.GetString("AtMostOneOrleansConstructorMessageFormat", resourceCulture);
            }
        }
        
        /// <summary>
        ///   Looks up a localized string similar to At most one constructor can be annotated with the [OrleansConstructor] attribute.
        /// </summary>
        internal static string AtMostOneOrleansConstructorTitle {
            get {
                return ResourceManager.GetString("AtMostOneOrleansConstructorTitle", resourceCulture);
            }
        }
    }
}<|MERGE_RESOLUTION|>--- conflicted
+++ resolved
@@ -88,9 +88,6 @@
         }
         
         /// <summary>
-<<<<<<< HEAD
-        ///   Looks up a localized string similar to Add the [GenerateSerializer] attribute to serializable types in your application..
-=======
         ///   Looks up a localized string similar to Add [Alias] attributes to specify well-known names that can be used to identify types or methods.
         /// </summary>
         internal static string AddAliasAttributesDescription {
@@ -119,7 +116,6 @@
         
         /// <summary>
         ///   Looks up a localized string similar to Add the [GenerateSerializer] attribute to serializable types in your application.
->>>>>>> f29d7e49
         /// </summary>
         internal static string AddGenerateSerializerAttributeDescription {
             get {
