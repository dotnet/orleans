--- conflicted
+++ resolved
@@ -147,10 +147,6 @@
   <data name="AtMostOneOrleansConstructorMessageFormat" xml:space="preserve">
     <value>A single type is not allowed to have multiple constructors annotated with the [OrleansConstructor] attribute</value>
   </data>
-<<<<<<< HEAD
-  <data name="AbstractOrStaticMembersCannotBeSerializedDescription" xml:space="preserve">
-    <value>Members which are static or abstract cannot be serialized. Remove the [Id(...)] attribute from this member.</value>
-=======
   <data name="AddAliasAttributesDescription" xml:space="preserve">
     <value>Add [Alias] attributes to specify well-known names that can be used to identify types or methods</value>
   </data>
@@ -159,6 +155,5 @@
   </data>
   <data name="AddAliasMessageFormat" xml:space="preserve">
     <value>Add missing alias attributes</value>
->>>>>>> f29d7e49
   </data>
 </root>