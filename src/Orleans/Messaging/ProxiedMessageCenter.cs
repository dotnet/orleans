--- conflicted
+++ resolved
@@ -284,18 +284,12 @@
             }
         }
 
-<<<<<<< HEAD
-        public void AddTargetBlock(Message.Categories type, Action<Message> actionBlock)
-        {
-        }
-=======
 
 		public void AddTargetBlock(Message.Categories type, Action<Message> actionBlock)
 		{
 			messageHandler = actionBlock;
 
 		}
->>>>>>> 6bf22d11
 
         private void RejectOrResend(Message msg)
         {
