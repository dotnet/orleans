--- conflicted
+++ resolved
@@ -12,31 +12,8 @@
     /// </summary>
     public class AsyncSerialExecutor
     {
-<<<<<<< HEAD
-        private readonly ConcurrentQueue<Tuple<TaskCompletionSource<bool>, Func<Task>>> actions;
-        private readonly InterlockedExchangeLock locker;
-        
-=======
         private readonly ConcurrentQueue<Tuple<TaskCompletionSource<bool>, Func<Task>>> actions = new ConcurrentQueue<Tuple<TaskCompletionSource<bool>, Func<Task>>>();
         private readonly InterlockedExchangeLock locker = new InterlockedExchangeLock();
-
-        private class InterlockedExchangeLock
-        {
-            private const int Locked = 1;
-            private const int Unlocked = 0;
-            private int lockState = Unlocked;
-
-            public bool TryGetLock()
-            {
-                return Interlocked.Exchange(ref lockState, Locked) != Locked;
-            }
-
-            public void ReleaseLock()
-            {
-                Interlocked.Exchange(ref lockState, Unlocked);
-            }
-        }
->>>>>>> cb89cb29
 
         /// <summary>
         /// Submit the next function for execution. It will execute after all previously submitted functions have finished, without interleaving their executions.
