﻿using System;
using System.Threading.Tasks;

namespace Orleans
{
    /// <summary>
    /// General pattern for an asynchronous worker that performs a work task, when notified,
    /// to service queued work. Each work cycle handles ALL the queued work. 
    /// If new work arrives during a work cycle, another cycle is scheduled. 
    /// The worker never executes more than one instance of the work cycle at a time, 
    /// and consumes no resources when idle. It uses TaskScheduler.Current 
    /// to schedule the work cycles.
    /// </summary>
    public abstract class BatchWorker
    {
        // Subclass overrides this to define what constitutes a work cycle
        protected abstract Task Work();

        /// <summary>
        /// Notify the worker that there is more work.
        /// </summary>
        public void Notify()
        {
            lock (this)
            {
                if (currentWorkCycle != null)
                {
                    // lets the current work cycle know that there is more work
                    moreWork = true;
                }
                else
                {
                    // start a work cycle
                    Start();
                }
            }
        }

        // task for the current work cycle, or null if idle
        private volatile Task currentWorkCycle;
 
        // flag is set to indicate that more work has arrived during execution of the task
        private volatile bool moreWork;

        // used to communicate the task for the next work cycle to waiters
        // is non-null only if there are waiters
        private TaskCompletionSource<Task> nextWorkCyclePromise;

        private void Start()
        {
            // start the task that is doing the work
            currentWorkCycle = Work();

            // chain a continuation that checks for more work, on the same scheduler
            currentWorkCycle.ContinueWith(t => this.CheckForMoreWork(), TaskScheduler.Current);
        }

        // executes at the end of each work cycle
        // on the same task scheduler
        private void CheckForMoreWork()
        {
            TaskCompletionSource<Task> signal = null;
<<<<<<< HEAD
            Task task_to_signal = null; ;
=======
            Task taskToSignal = null;
>>>>>>> 1a6b1094

            lock (this)
            {
                if (moreWork)
                {
                    moreWork = false;

                    // see if someone created a promise for waiting for the next work cycle
                    // if so, take it and remove it
                    signal = this.nextWorkCyclePromise;
                    this.nextWorkCyclePromise = null;

                    // start the next work cycle
                    Start();

                    // the current cycle is what we need to signal
<<<<<<< HEAD
                    task_to_signal = currentWorkCycle;
=======
                    taskToSignal = currentWorkCycle;
>>>>>>> 1a6b1094
                }
                else
                {
                    currentWorkCycle = null;
                }
            }

            // to be safe, must do the signalling out here so it is not under the lock
<<<<<<< HEAD
            if (signal != null)
                signal.SetResult(task_to_signal);
=======
            signal?.SetResult(taskToSignal);
>>>>>>> 1a6b1094
        }

        /// <summary>
        /// Check if this worker is busy.
        /// </summary>
        /// <returns></returns>
        public bool IsIdle()
        {
            // no lock needed for reading volatile field
            return currentWorkCycle == null;
        }

        /// <summary>
        /// Wait for the current work cycle, and also the next work cycle if there is currently unserviced work.
        /// </summary>
        /// <returns></returns>
        public async Task WaitForCurrentWorkToBeServiced()
        {
            Task<Task> waitfortasktask = null;
            Task waitfortask = null;

            // figure out exactly what we need to wait for
            lock (this)
            {
                if (!moreWork)
                    // just wait for current work cycle
                    waitfortask = currentWorkCycle;
                else
                {
                    // we need to wait for the next work cycle
                    // but that task does not exist yet, so we use a promise that signals when the next work cycle is launched
                    if (nextWorkCyclePromise == null)
                        nextWorkCyclePromise = new TaskCompletionSource<Task>();
                    waitfortasktask = nextWorkCyclePromise.Task;
                }
            }

            // now do the actual waiting outside of the lock

            if (waitfortasktask != null)
                await await waitfortasktask;

            else if (waitfortask != null)
                await waitfortask;
        }
    }
}<|MERGE_RESOLUTION|>--- conflicted
+++ resolved
@@ -60,11 +60,7 @@
         private void CheckForMoreWork()
         {
             TaskCompletionSource<Task> signal = null;
-<<<<<<< HEAD
-            Task task_to_signal = null; ;
-=======
             Task taskToSignal = null;
->>>>>>> 1a6b1094
 
             lock (this)
             {
@@ -81,11 +77,7 @@
                     Start();
 
                     // the current cycle is what we need to signal
-<<<<<<< HEAD
-                    task_to_signal = currentWorkCycle;
-=======
                     taskToSignal = currentWorkCycle;
->>>>>>> 1a6b1094
                 }
                 else
                 {
@@ -94,12 +86,7 @@
             }
 
             // to be safe, must do the signalling out here so it is not under the lock
-<<<<<<< HEAD
-            if (signal != null)
-                signal.SetResult(task_to_signal);
-=======
             signal?.SetResult(taskToSignal);
->>>>>>> 1a6b1094
         }
 
         /// <summary>
