using System;
using System.Collections.Generic;
using System.Reflection;

namespace Orleans.Serialization
{
<<<<<<< HEAD
=======
    public interface ISerializerContext
    {
        /// <summary>
        /// Gets the serialization manager.
        /// </summary>
        SerializationManager SerializationManager { get; }

        /// <summary>
        /// Gets the service provider.
        /// </summary>
        IServiceProvider ServiceProvider { get; }
        
        /// <summary>
        /// Gets additional context associated with this instance.
        /// </summary>
        object AdditionalContext { get; }
    }

    public interface ICopyContext : ISerializerContext
    {
        /// <summary>
        /// Record an object-to-copy mapping into the current serialization context.
        /// Used for maintaining the .NET object graph during serialization operations.
        /// Used in generated code.
        /// </summary>
        /// <param name="original">Original object.</param>
        /// <param name="copy">Copy object that will be the serialized form of the original.</param>
        void RecordCopy(object original, object copy);

        object CheckObjectWhileCopying(object raw);

        object DeepCopyInner(object original);
    }

    public interface ISerializationContext : ISerializerContext
    {
        /// <summary>
        /// Gets the stream writer.
        /// </summary>
        BinaryTokenStreamWriter StreamWriter { get; }
        
        /// <summary>
        /// Records the provided object at the specified offset into <see cref="StreamWriter"/>.
        /// </summary>
        /// <param name="original"></param>
        /// <param name="offset"></param>
        void RecordObject(object original, int offset);

        int CheckObjectWhileSerializing(object raw);

        int CurrentOffset { get; }

        void SerializeInner(object obj, Type expected);
    }

>>>>>>> 1570294e
    public static class SerializationContextExtensions
    {
        public static void RecordObject(this ISerializationContext context, object original)
        {
            context.RecordObject(original, context.CurrentOffset);
        }

        public static ISerializationContext CreateNestedContext(
            this ISerializationContext context,
            int position,
            BinaryTokenStreamWriter writer)
        {
            return new SerializationContext.NestedSerializationContext(context, position, writer);
        }

        public static void SerializeInner<T>(this ISerializationContext @this, T obj)
        {
            @this.SerializeInner(obj, typeof(T));
        }
    }

    /// <summary>
    /// Maintains context information for current thread during serialization operations.
    /// </summary>
    /// <remarks>
    /// DeepCopier functions in Orleans generated code use the RecordObject method to 
    /// record the mapping of original object to the copied instance of that object
    /// so that object identity can be preserved when serializing .NET object graphs.
    /// </remarks>
    public class SerializationContext : SerializationContextBase, ICopyContext, ISerializationContext
    {
        private struct Record
        {
            public readonly object Copy;
            public readonly int Offset;

            public Record(object copy)
            {
                Copy = copy;
                Offset = 0;
            }

            public Record(int offset)
            {
                Copy = null;
                Offset = offset;
            }
        }

        /// <summary>
        /// Gets the serialization manager.
        /// </summary>
        public IBinaryTokenStreamWriter StreamWriter { get; set; }

        private readonly Dictionary<object, Record> processedObjects;

        public SerializationContext(SerializationManager serializationManager) : 
            base(serializationManager)
        {
            processedObjects = new Dictionary<object, Record>(ReferenceEqualsComparer.Instance);
        }

        internal void Reset()
        {
            processedObjects.Clear();
        }

        /// <summary>
        /// Record an object-to-copy mapping into the current serialization context.
        /// Used for maintaining the .NET object graph during serialization operations.
        /// Used in generated code.
        /// </summary>
        /// <param name="original">Original object.</param>
        /// <param name="copy">Copy object that will be the serialized form of the original.</param>
        public void RecordCopy(object original, object copy)
        {
            if (!processedObjects.ContainsKey(original))
            {
                processedObjects[original] = new Record(copy);                
            }
        }

        public void RecordObject(object original, int offset)
        {
            processedObjects[original] = new Record(offset);
        }

        // Returns an object suitable for insertion if this is a back-reference, or null if it's new
        public object CheckObjectWhileCopying(object raw)
        {
            Record record;
            bool found = processedObjects.TryGetValue(raw, out record);
            if (found)
            {
                return record.Copy;
            }

            return null;
        }

        // Returns an offset where the first version of this object was seen, or -1 if it's new
        public int CheckObjectWhileSerializing(object raw)
        {
            Record record;
            bool found = processedObjects.TryGetValue(raw, out record);
            if (found)
            {
                return record.Offset;
            }

            return -1;
        }

        public int CurrentOffset => this.StreamWriter.CurrentOffset;

        public override object AdditionalContext => this.SerializationManager.RuntimeClient;

        public object DeepCopyInner(object original)
        {
            return SerializationManager.DeepCopyInner(original, this);
        }

        public void SerializeInner(object obj, Type expected)
        {
            SerializationManager.SerializeInner(obj, this, expected);
        }

        internal class NestedSerializationContext : ISerializationContext
        {
            private readonly int initialOffset;
            private readonly ISerializationContext parentContext;

            /// <summary>
            /// Creates a new instance of the <see cref="NestedSerializationContext"/> class.
            /// </summary>
            /// <param name="parent">The parent context.</param>
            /// <param name="offset">The absolute offset at which this stream begins.</param>
            /// <param name="writer">The writer.</param>
            public NestedSerializationContext(ISerializationContext parent, int offset, BinaryTokenStreamWriter writer)
            {
                this.parentContext = parent;
                this.initialOffset = offset;
                this.StreamWriter = writer;
            }

            public SerializationManager SerializationManager => this.parentContext.GetSerializationManager();
            public IServiceProvider ServiceProvider => this.parentContext.ServiceProvider;
            public object AdditionalContext => this.parentContext.ServiceProvider;
            public IBinaryTokenStreamWriter StreamWriter { get; }
            public int CurrentOffset => this.initialOffset + this.StreamWriter.CurrentOffset;
            public void SerializeInner(object obj, Type expected) => this.parentContext.SerializeInner(obj, expected);
            public void RecordObject(object original, int offset) => this.parentContext.RecordObject(original, offset);
            public int CheckObjectWhileSerializing(object raw) => this.parentContext.CheckObjectWhileSerializing(raw);
        }
    }
}<|MERGE_RESOLUTION|>--- conflicted
+++ resolved
@@ -4,64 +4,6 @@
 
 namespace Orleans.Serialization
 {
-<<<<<<< HEAD
-=======
-    public interface ISerializerContext
-    {
-        /// <summary>
-        /// Gets the serialization manager.
-        /// </summary>
-        SerializationManager SerializationManager { get; }
-
-        /// <summary>
-        /// Gets the service provider.
-        /// </summary>
-        IServiceProvider ServiceProvider { get; }
-        
-        /// <summary>
-        /// Gets additional context associated with this instance.
-        /// </summary>
-        object AdditionalContext { get; }
-    }
-
-    public interface ICopyContext : ISerializerContext
-    {
-        /// <summary>
-        /// Record an object-to-copy mapping into the current serialization context.
-        /// Used for maintaining the .NET object graph during serialization operations.
-        /// Used in generated code.
-        /// </summary>
-        /// <param name="original">Original object.</param>
-        /// <param name="copy">Copy object that will be the serialized form of the original.</param>
-        void RecordCopy(object original, object copy);
-
-        object CheckObjectWhileCopying(object raw);
-
-        object DeepCopyInner(object original);
-    }
-
-    public interface ISerializationContext : ISerializerContext
-    {
-        /// <summary>
-        /// Gets the stream writer.
-        /// </summary>
-        BinaryTokenStreamWriter StreamWriter { get; }
-        
-        /// <summary>
-        /// Records the provided object at the specified offset into <see cref="StreamWriter"/>.
-        /// </summary>
-        /// <param name="original"></param>
-        /// <param name="offset"></param>
-        void RecordObject(object original, int offset);
-
-        int CheckObjectWhileSerializing(object raw);
-
-        int CurrentOffset { get; }
-
-        void SerializeInner(object obj, Type expected);
-    }
-
->>>>>>> 1570294e
     public static class SerializationContextExtensions
     {
         public static void RecordObject(this ISerializationContext context, object original)
