using System;
using System.Collections.Concurrent;
using System.Collections.Generic;
using System.Collections.Immutable;
using System.Collections.ObjectModel;
using System.Diagnostics;
using System.Diagnostics.CodeAnalysis;
using System.Linq;
using System.Linq.Expressions;
using System.Net;
using System.Reflection;
using System.Reflection.Emit;
using System.Runtime.Serialization;
using System.Runtime.Serialization.Formatters;
using System.Text;
using System.Threading;
using Newtonsoft.Json;
using Orleans.CodeGeneration;
using Orleans.Concurrency;
using Orleans.Providers;
using Orleans.Runtime;
using Orleans.Runtime.Configuration;

namespace Orleans.Serialization
{
    /// <summary>
    /// SerializationManager to oversee the Orleans serializer system.
    /// </summary>
    public static class SerializationManager
    {
        internal const string UseFullAssemblyNamesProperty = "UseFullAssemblyNames";
        internal const string IndentJsonProperty = "IndentJSON";

        /// <summary>
        /// Deep copier function.
        /// </summary>
        /// <param name="original">Original object to be deep copied.</param>
        /// <returns>Deep copy of the original object.</returns>
        public delegate object DeepCopier(object original);

        /// <summary> Serializer function. </summary>
        /// <param name="raw">Input object to be serialized.</param>
        /// <param name="stream">Stream to write this data to.</param>
        /// <param name="expected">Current Type active in this stream.</param>
        public delegate void Serializer(object raw, BinaryTokenStreamWriter stream, Type expected);

        /// <summary>
        /// Deserializer function.
        /// </summary>
        /// <param name="expected">Expected Type to receive.</param>
        /// <param name="stream">Input stream to be read from.</param>
        /// <returns>Rehydrated object of the specified Type read from the current position in the input stream.</returns>
        public delegate object Deserializer(Type expected, BinaryTokenStreamReader stream);

        /// <summary>
        /// The delegate used to set fields in value types.
        /// </summary>
        /// <typeparam name="TDeclaring">The declaring type of the field.</typeparam>
        /// <typeparam name="TField">The field type.</typeparam>
        /// <param name="instance">The instance having its field set.</param>
        /// <param name="value">The value being set.</param>
        public delegate void ValueTypeSetter<TDeclaring, in TField>(ref TDeclaring instance, TField value);

        private static readonly string[] safeFailSerializers = { "Orleans.FSharp" };

        /// <summary>
        /// Toggles whether or not to use the .NET serializer (true) or the Orleans serializer (false).
        /// This is usually set through config.
        /// </summary>
        internal static bool UseStandardSerializer
        {
            get;
            set;
        }

#if NETSTANDARD
        // Workaround for CoreCLR where FormatterServices.GetUninitializedObject is not public (but might change in RTM so we could remove this then).
        private static readonly Func<Type, object> getUninitializedObjectDelegate =
            (Func<Type, object>)
                typeof(string)
                    .GetTypeInfo()
                    .Assembly
                    .GetType("System.Runtime.Serialization.FormatterServices")
                    .GetMethod("GetUninitializedObject", BindingFlags.NonPublic | BindingFlags.Public | BindingFlags.Static)
                    .CreateDelegate(typeof(Func<Type, object>));

        /// <summary>
        /// Returns an unitialized object with FormatterServices.
        /// </summary>
        /// <param name="type">The type to create</param>
        public static object GetUninitializedObjectWithFormatterServices(Type type)
        {
            return getUninitializedObjectDelegate.Invoke(type);
        }
#endif

        #region Privates

        private static List<IExternalSerializer> externalSerializers;
        private static ConcurrentDictionary<Type, IExternalSerializer> typeToExternalSerializerDictionary;
        private static IReadOnlyDictionary<string, Type> types = new Dictionary<string, Type>();
        private static IReadOnlyDictionary<Type, SerializerMethods> registeredTypes = new Dictionary<Type, SerializerMethods>();
        private static readonly object typeWriteLock = new object();
        private static bool addingComplete;
        private static ConcurrentDictionary<Type, Func<GrainReference, GrainReference>> grainRefConstructorDictionary;
        private static Dictionary<string, Type> batchTypes;
        private static Dictionary<Type, SerializerMethods> batchRegisteredTypes;
        
        private static IExternalSerializer fallbackSerializer;
        private static LoggerImpl logger;
        private static bool IsBuiltInSerializersRegistered;
        internal static int RegisteredTypesCount { get { lock (typeWriteLock) { return registeredTypes.Count; } } }

        // Semi-constants: type handles for simple types
        private static readonly RuntimeTypeHandle shortTypeHandle = typeof(short).TypeHandle;
        private static readonly RuntimeTypeHandle intTypeHandle = typeof(int).TypeHandle;
        private static readonly RuntimeTypeHandle longTypeHandle = typeof(long).TypeHandle;
        private static readonly RuntimeTypeHandle ushortTypeHandle = typeof(ushort).TypeHandle;
        private static readonly RuntimeTypeHandle uintTypeHandle = typeof(uint).TypeHandle;
        private static readonly RuntimeTypeHandle ulongTypeHandle = typeof(ulong).TypeHandle;
        private static readonly RuntimeTypeHandle byteTypeHandle = typeof(byte).TypeHandle;
        private static readonly RuntimeTypeHandle sbyteTypeHandle = typeof(sbyte).TypeHandle;
        private static readonly RuntimeTypeHandle floatTypeHandle = typeof(float).TypeHandle;
        private static readonly RuntimeTypeHandle doubleTypeHandle = typeof(double).TypeHandle;
        private static readonly RuntimeTypeHandle charTypeHandle = typeof(char).TypeHandle;
        private static readonly RuntimeTypeHandle boolTypeHandle = typeof(bool).TypeHandle;
        private static readonly RuntimeTypeHandle objectTypeHandle = typeof(object).TypeHandle;
        private static readonly RuntimeTypeHandle byteArrayTypeHandle = typeof(byte[]).TypeHandle;

        internal static CounterStatistic Copies;
        internal static CounterStatistic Serializations;
        internal static CounterStatistic Deserializations;
        internal static CounterStatistic HeaderSers;
        internal static CounterStatistic HeaderDesers;
        internal static CounterStatistic HeaderSersNumHeaders;
        internal static CounterStatistic HeaderDesersNumHeaders;
        internal static CounterStatistic CopyTimeStatistic;
        internal static CounterStatistic SerTimeStatistic;
        internal static CounterStatistic DeserTimeStatistic;
        internal static CounterStatistic HeaderSerTime;
        internal static CounterStatistic HeaderDeserTime;
        internal static IntValueStatistic TotalTimeInSerializer;

        internal static CounterStatistic FallbackSerializations;
        internal static CounterStatistic FallbackDeserializations;
        internal static CounterStatistic FallbackCopies;
        internal static CounterStatistic FallbackSerTimeStatistic;
        internal static CounterStatistic FallbackDeserTimeStatistic;
        internal static CounterStatistic FallbackCopiesTimeStatistic;

        internal static int LARGE_OBJECT_LIMIT = Constants.LARGE_OBJECT_HEAP_THRESHOLD;

        #endregion

        #region Static initialization

        public static void InitializeForTesting(List<TypeInfo> serializationProviders = null, bool useJsonFallbackSerializer = false)
        {
            lock (typeWriteLock)
            {
                try
                {
                    RegisterBuiltInSerializers();
                    BufferPool.InitGlobalBufferPool(new MessagingConfiguration(false));
                    RegisterSerializationProviders(serializationProviders);
                    AssemblyProcessor.Initialize();
                    fallbackSerializer = GetFallbackSerializer(useJsonFallbackSerializer);
                }
                catch (ReflectionTypeLoadException ex)
                {
                    throw ex.Flatten();
                }
                InitialRegistrationComplete();
            }
        }

        internal static void Initialize(bool useStandardSerializer, List<TypeInfo> serializationProviders, bool useJsonFallbackSerializer)
        {
            lock (typeWriteLock)
            {
                RegisterBuiltInSerializers();
                UseStandardSerializer = useStandardSerializer;

#if NETSTANDARD
            if (!useJsonFallbackSerializer)
            {
                logger.Warn(ErrorCode.SerMgr_UnavailableSerializer,
                    "Cann't use binary formatter as fallback serializer while running on .Net Core, will use Json.Net instead");
            }

            useJsonFallbackSerializer = true;
#endif
                fallbackSerializer = GetFallbackSerializer(useJsonFallbackSerializer);

                if (StatisticsCollector.CollectSerializationStats)
                {
                    const CounterStorage store = CounterStorage.LogOnly;
                    Copies = CounterStatistic.FindOrCreate(StatisticNames.SERIALIZATION_BODY_DEEPCOPIES, store);
                    Serializations = CounterStatistic.FindOrCreate(StatisticNames.SERIALIZATION_BODY_SERIALIZATION, store);
                    Deserializations = CounterStatistic.FindOrCreate(StatisticNames.SERIALIZATION_BODY_DESERIALIZATION, store);
                    HeaderSers = CounterStatistic.FindOrCreate(StatisticNames.SERIALIZATION_HEADER_SERIALIZATION, store);
                    HeaderDesers = CounterStatistic.FindOrCreate(StatisticNames.SERIALIZATION_HEADER_DESERIALIZATION, store);
                    HeaderSersNumHeaders = CounterStatistic.FindOrCreate(StatisticNames.SERIALIZATION_HEADER_SERIALIZATION_NUMHEADERS, store);
                    HeaderDesersNumHeaders = CounterStatistic.FindOrCreate(StatisticNames.SERIALIZATION_HEADER_DESERIALIZATION_NUMHEADERS, store);
                    CopyTimeStatistic = CounterStatistic.FindOrCreate(StatisticNames.SERIALIZATION_BODY_DEEPCOPY_MILLIS, store).AddValueConverter(Utils.TicksToMilliSeconds);
                    SerTimeStatistic = CounterStatistic.FindOrCreate(StatisticNames.SERIALIZATION_BODY_SERIALIZATION_MILLIS, store).AddValueConverter(Utils.TicksToMilliSeconds);
                    DeserTimeStatistic = CounterStatistic.FindOrCreate(StatisticNames.SERIALIZATION_BODY_DESERIALIZATION_MILLIS, store).AddValueConverter(Utils.TicksToMilliSeconds);
                    HeaderSerTime = CounterStatistic.FindOrCreate(StatisticNames.SERIALIZATION_HEADER_SERIALIZATION_MILLIS, store).AddValueConverter(Utils.TicksToMilliSeconds);
                    HeaderDeserTime = CounterStatistic.FindOrCreate(StatisticNames.SERIALIZATION_HEADER_DESERIALIZATION_MILLIS, store).AddValueConverter(Utils.TicksToMilliSeconds);

                    TotalTimeInSerializer = IntValueStatistic.FindOrCreate(StatisticNames.SERIALIZATION_TOTAL_TIME_IN_SERIALIZER_MILLIS, () =>
                    {
                        long ticks = CopyTimeStatistic.GetCurrentValue() + SerTimeStatistic.GetCurrentValue() + DeserTimeStatistic.GetCurrentValue()
                                + HeaderSerTime.GetCurrentValue() + HeaderDeserTime.GetCurrentValue();
                        return Utils.TicksToMilliSeconds(ticks);
                    }, CounterStorage.LogAndTable);

                    const CounterStorage storeFallback = CounterStorage.LogOnly;
                    FallbackSerializations = CounterStatistic.FindOrCreate(StatisticNames.SERIALIZATION_BODY_FALLBACK_SERIALIZATION, storeFallback);
                    FallbackDeserializations = CounterStatistic.FindOrCreate(StatisticNames.SERIALIZATION_BODY_FALLBACK_DESERIALIZATION, storeFallback);
                    FallbackCopies = CounterStatistic.FindOrCreate(StatisticNames.SERIALIZATION_BODY_FALLBACK_DEEPCOPIES, storeFallback);
                    FallbackSerTimeStatistic = CounterStatistic.FindOrCreate(StatisticNames.SERIALIZATION_BODY_FALLBACK_SERIALIZATION_MILLIS, storeFallback).AddValueConverter(Utils.TicksToMilliSeconds);
                    FallbackDeserTimeStatistic = CounterStatistic.FindOrCreate(StatisticNames.SERIALIZATION_BODY_FALLBACK_DESERIALIZATION_MILLIS, storeFallback).AddValueConverter(Utils.TicksToMilliSeconds);
                    FallbackCopiesTimeStatistic = CounterStatistic.FindOrCreate(StatisticNames.SERIALIZATION_BODY_FALLBACK_DEEPCOPY_MILLIS, storeFallback).AddValueConverter(Utils.TicksToMilliSeconds);
                }

                RegisterSerializationProviders(serializationProviders);
                AssemblyProcessor.Initialize();
                InitialRegistrationComplete();
            }
        }

        internal static void RegisterBuiltInSerializers()
        {
            lock (typeWriteLock)
            {
                if (IsBuiltInSerializersRegistered)
                {
                    return;
                }

                AppDomain.CurrentDomain.AssemblyResolve += OnResolveEventHandler;
                externalSerializers = new List<IExternalSerializer>();
                typeToExternalSerializerDictionary = new ConcurrentDictionary<Type, IExternalSerializer>();

                grainRefConstructorDictionary = new ConcurrentDictionary<Type, Func<GrainReference, GrainReference>>();
                logger = LogManager.GetLogger("SerializationManager", LoggerType.Runtime);
                UseStandardSerializer = false; // Default

                // Built-in handlers: Tuples
                Register(typeof(Tuple<>), BuiltInTypes.DeepCopyTuple, BuiltInTypes.SerializeTuple, BuiltInTypes.DeserializeTuple);
                Register(typeof(Tuple<,>), BuiltInTypes.DeepCopyTuple, BuiltInTypes.SerializeTuple, BuiltInTypes.DeserializeTuple);
                Register(typeof(Tuple<,,>), BuiltInTypes.DeepCopyTuple, BuiltInTypes.SerializeTuple, BuiltInTypes.DeserializeTuple);
                Register(typeof(Tuple<,,,>), BuiltInTypes.DeepCopyTuple, BuiltInTypes.SerializeTuple, BuiltInTypes.DeserializeTuple);
                Register(typeof(Tuple<,,,,>), BuiltInTypes.DeepCopyTuple, BuiltInTypes.SerializeTuple, BuiltInTypes.DeserializeTuple);
                Register(typeof(Tuple<,,,,,>), BuiltInTypes.DeepCopyTuple, BuiltInTypes.SerializeTuple, BuiltInTypes.DeserializeTuple);

                // Built-in handlers: enumerables
                Register(typeof(List<>), BuiltInTypes.CopyGenericList, BuiltInTypes.SerializeGenericList, BuiltInTypes.DeserializeGenericList);
                Register(typeof(ReadOnlyCollection<>), BuiltInTypes.CopyGenericReadOnlyCollection, BuiltInTypes.SerializeGenericReadOnlyCollection, BuiltInTypes.DeserializeGenericReadOnlyCollection);
                Register(typeof(LinkedList<>), BuiltInTypes.CopyGenericLinkedList, BuiltInTypes.SerializeGenericLinkedList, BuiltInTypes.DeserializeGenericLinkedList);
                Register(typeof(HashSet<>), BuiltInTypes.CopyGenericHashSet, BuiltInTypes.SerializeGenericHashSet, BuiltInTypes.DeserializeGenericHashSet);
                Register(typeof(SortedSet<>), BuiltInTypes.CopyGenericSortedSet, BuiltInTypes.SerializeGenericSortedSet, BuiltInTypes.DeserializeGenericSortedSet);
                Register(typeof(Stack<>), BuiltInTypes.CopyGenericStack, BuiltInTypes.SerializeGenericStack, BuiltInTypes.DeserializeGenericStack);
                Register(typeof(Queue<>), BuiltInTypes.CopyGenericQueue, BuiltInTypes.SerializeGenericQueue, BuiltInTypes.DeserializeGenericQueue);

                // Built-in handlers: dictionaries
                Register(typeof(ReadOnlyDictionary<,>), BuiltInTypes.CopyGenericReadOnlyDictionary, BuiltInTypes.SerializeGenericReadOnlyDictionary, BuiltInTypes.DeserializeGenericReadOnlyDictionary);
                Register(typeof(Dictionary<,>), BuiltInTypes.CopyGenericDictionary, BuiltInTypes.SerializeGenericDictionary, BuiltInTypes.DeserializeGenericDictionary);
                Register(typeof(Dictionary<string, object>), BuiltInTypes.CopyStringObjectDictionary, BuiltInTypes.SerializeStringObjectDictionary, BuiltInTypes.DeserializeStringObjectDictionary);
                Register(typeof(SortedDictionary<,>), BuiltInTypes.CopyGenericSortedDictionary, BuiltInTypes.SerializeGenericSortedDictionary,
                         BuiltInTypes.DeserializeGenericSortedDictionary);
                Register(typeof(SortedList<,>), BuiltInTypes.CopyGenericSortedList, BuiltInTypes.SerializeGenericSortedList, BuiltInTypes.DeserializeGenericSortedList);

                // Built-in handlers: key-value pairs
                Register(typeof(KeyValuePair<,>), BuiltInTypes.CopyGenericKeyValuePair, BuiltInTypes.SerializeGenericKeyValuePair, BuiltInTypes.DeserializeGenericKeyValuePair);

                // Built-in handlers: nullables
                Register(typeof(Nullable<>), BuiltInTypes.CopyGenericNullable, BuiltInTypes.SerializeGenericNullable, BuiltInTypes.DeserializeGenericNullable);

                // Built-in handlers: Immutables
                Register(typeof(Immutable<>), BuiltInTypes.CopyGenericImmutable, BuiltInTypes.SerializeGenericImmutable, BuiltInTypes.DeserializeGenericImmutable);

                // Built-in handlers: Immutable collections
                Register(typeof(ImmutableQueue<>), BuiltInTypes.CopyGenericImmutableQueue, BuiltInTypes.SerializeGenericImmutableQueue, BuiltInTypes.DeserializeGenericImmutableQueue);
                Register(typeof(ImmutableArray<>), BuiltInTypes.CopyGenericImmutableArray, BuiltInTypes.SerializeGenericImmutableArray, BuiltInTypes.DeserializeGenericImmutableArray);
                Register(typeof(ImmutableSortedDictionary<,>), BuiltInTypes.CopyGenericImmutableSortedDictionary, BuiltInTypes.SerializeGenericImmutableSortedDictionary, BuiltInTypes.DeserializeGenericImmutableSortedDictionary);
                Register(typeof(ImmutableSortedSet<>), BuiltInTypes.CopyGenericImmutableSortedSet, BuiltInTypes.SerializeGenericImmutableSortedSet, BuiltInTypes.DeserializeGenericImmutableSortedSet);
                Register(typeof(ImmutableHashSet<>), BuiltInTypes.CopyGenericImmutableHashSet, BuiltInTypes.SerializeGenericImmutableHashSet, BuiltInTypes.DeserializeGenericImmutableHashSet);
                Register(typeof(ImmutableDictionary<,>), BuiltInTypes.CopyGenericImmutableDictionary, BuiltInTypes.SerializeGenericImmutableDictionary, BuiltInTypes.DeserializeGenericImmutableDictionary);
                Register(typeof(ImmutableList<>), BuiltInTypes.CopyGenericImmutableList, BuiltInTypes.SerializeGenericImmutableList, BuiltInTypes.DeserializeGenericImmutableList);

                // Built-in handlers: random system types
                Register(typeof(TimeSpan), BuiltInTypes.CopyTimeSpan, BuiltInTypes.SerializeTimeSpan, BuiltInTypes.DeserializeTimeSpan);
                Register(typeof(DateTimeOffset), BuiltInTypes.CopyDateTimeOffset, BuiltInTypes.SerializeDateTimeOffset, BuiltInTypes.DeserializeDateTimeOffset);
                Register(typeof(Type), BuiltInTypes.CopyType, BuiltInTypes.SerializeType, BuiltInTypes.DeserializeType);
                Register(typeof(Guid), BuiltInTypes.CopyGuid, BuiltInTypes.SerializeGuid, BuiltInTypes.DeserializeGuid);
                Register(typeof(IPAddress), BuiltInTypes.CopyIPAddress, BuiltInTypes.SerializeIPAddress, BuiltInTypes.DeserializeIPAddress);
                Register(typeof(IPEndPoint), BuiltInTypes.CopyIPEndPoint, BuiltInTypes.SerializeIPEndPoint, BuiltInTypes.DeserializeIPEndPoint);
                Register(typeof(Uri), BuiltInTypes.CopyUri, BuiltInTypes.SerializeUri, BuiltInTypes.DeserializeUri);

                // Built-in handlers: Orleans internal types
                Register(typeof(InvokeMethodRequest), BuiltInTypes.CopyInvokeMethodRequest, BuiltInTypes.SerializeInvokeMethodRequest,
                         BuiltInTypes.DeserializeInvokeMethodRequest);
                Register(typeof(Response), BuiltInTypes.CopyOrleansResponse, BuiltInTypes.SerializeOrleansResponse,
                         BuiltInTypes.DeserializeOrleansResponse);
                Register(typeof(ActivationId), BuiltInTypes.CopyActivationId, BuiltInTypes.SerializeActivationId, BuiltInTypes.DeserializeActivationId);
                Register(typeof(GrainId), BuiltInTypes.CopyGrainId, BuiltInTypes.SerializeGrainId, BuiltInTypes.DeserializeGrainId);
                Register(typeof(ActivationAddress), BuiltInTypes.CopyActivationAddress, BuiltInTypes.SerializeActivationAddress, BuiltInTypes.DeserializeActivationAddress);
                Register(typeof(CorrelationId), BuiltInTypes.CopyCorrelationId, BuiltInTypes.SerializeCorrelationId, BuiltInTypes.DeserializeCorrelationId);
                Register(typeof(SiloAddress), BuiltInTypes.CopySiloAddress, BuiltInTypes.SerializeSiloAddress, BuiltInTypes.DeserializeSiloAddress);

                // Type names that we need to recognize for generic parameters
                Register(typeof(bool));
                Register(typeof(int));
                Register(typeof(short));
                Register(typeof(sbyte));
                Register(typeof(long));
                Register(typeof(uint));
                Register(typeof(ushort));
                Register(typeof(byte));
                Register(typeof(ulong));
                Register(typeof(float));
                Register(typeof(double));
                Register(typeof(decimal));
                Register(typeof(string));
                Register(typeof(char));
                Register(typeof(DateTime));
                Register(typeof(TimeSpan));
                Register(typeof(object));
                Register(typeof(IPAddress));
                Register(typeof(IPEndPoint));
                Register(typeof(Guid));

                Register(typeof(GrainId));
                Register(typeof(ActivationId));
                Register(typeof(SiloAddress));
                Register(typeof(ActivationAddress));
                Register(typeof(CorrelationId));
                Register(typeof(InvokeMethodRequest));
                Register(typeof(Response));

                Register(typeof(IList<>));
                Register(typeof(IDictionary<,>));
                Register(typeof(IEnumerable<>));

                // Enum names we need to recognize
                Register(typeof(Message.Categories));
                Register(typeof(Message.Directions));
                Register(typeof(Message.RejectionTypes));
                Register(typeof(Message.ResponseTypes));

                IsBuiltInSerializersRegistered = true;
            }
        }

        /// <summary>
        /// Converts the initial plain dictionary object we used to stop a lot of memory allocation during initialization to 
        /// an actuaal readonly dictionary to stop any threading mistakes
        /// </summary>
        private static void InitialRegistrationComplete()
        {
            lock (typeWriteLock)
            {
                if (addingComplete == true)
                {
                    return;
                }
                
                addingComplete = true;
            }
        }
        
        #endregion

        #region Serialization info registration

        /// <summary>
        /// Register a Type with the serialization system to use the specified DeepCopier, Serializer and Deserializer functions.
        /// </summary>
        /// <param name="t">Type to be registered.</param>
        /// <param name="cop">DeepCopier function for this type.</param>
        /// <param name="ser">Serializer function for this type.</param>
        /// <param name="deser">Deserializer function for this type.</param>
        public static void Register(Type t, DeepCopier cop, Serializer ser, Deserializer deser)
        {
            Register(t, cop, ser, deser, false);
        }

        /// <summary>
        /// Register a Type with the serialization system to use the specified DeepCopier, Serializer and Deserializer functions.
        /// If <c>forcOverride == true</c> then this definition will replace any any previous functions registered for this Type.
        /// </summary>
        /// <param name="t">Type to be registered.</param>
        /// <param name="cop">DeepCopier function for this type.</param>
        /// <param name="ser">Serializer function for this type.</param>
        /// <param name="deser">Deserializer function for this type.</param>
        /// <param name="forceOverride">Whether these functions should replace any previously registered functions for this Type.</param>
        public static void Register(Type t, DeepCopier cop, Serializer ser, Deserializer deser, bool forceOverride)
        {
            if ((ser == null) && (deser != null))
            {
                throw new OrleansException("Deserializer without serializer for class " + t.OrleansTypeName());
            }
            if ((ser != null) && (deser == null))
            {
                throw new OrleansException("Serializer without deserializer for class " + t.OrleansTypeName());
            }

            lock (typeWriteLock)
            {
                bool wasInDictionary = TryUpdateOrAddRegisteredType(t, cop, ser, deser, forceOverride);
                if(!wasInDictionary)
                {
                    string name = t.OrleansTypeKeyString();
                    AddToNameToTypeMap(name, t);

                    if (logger.IsVerbose3) logger.Verbose3("Registered type {0} as {1}", t, name);
                }
            }


            // Register any interfaces this type implements, in order to support passing values that are statically of the interface type
            // but dynamically of this (implementation) type
            foreach (var iface in t.GetInterfaces())
            {
                Register(iface);
            }
            // Do the same for abstract base classes
            var baseType = t.GetTypeInfo().BaseType;
            while (baseType != null)
            {
                var baseTypeInfo = baseType.GetTypeInfo();
                if (baseTypeInfo.IsAbstract)
                    Register(baseType);

                baseType = baseTypeInfo.BaseType;
            }
        }

        /// <summary>
        /// This method registers a type that has no specific serializer or deserializer.
        /// For instance, abstract base types and interfaces need to be registered this way.
        /// </summary>
        /// <param name="t">Type to be registered.</param>
        public static void Register(Type t)
        {
            string name = t.OrleansTypeKeyString();

            lock (typeWriteLock)
            {
                bool wasInDictionary = TryUpdateOrAddRegisteredType(t, null, null, null, true);

                if (!wasInDictionary)
                {
                    AddToNameToTypeMap(name, t);
                }
            }
            if (logger.IsVerbose3) logger.Verbose3("Registered type {0} as {1}", t, name);

            // Register any interfaces this type implements, in order to support passing values that are statically of the interface type
            // but dynamically of this (implementation) type
            foreach (var iface in t.GetInterfaces())
            {
                Register(iface);
            }

            // Do the same for abstract base classes
            var baseType = t.GetTypeInfo().BaseType;
            while (baseType != null)
            {
                var baseTypeInfo = baseType.GetTypeInfo();
                if (baseTypeInfo.IsAbstract)
                    Register(baseType);

                baseType = baseTypeInfo.BaseType;
            }
        }

        /// <summary>
        /// Registers <paramref name="serializerType"/> as the serializer for <paramref name="type"/>.
        /// </summary>
        /// <param name="type">The type serialized by the provided serializer type.</param>
        /// <param name="serializerType">The type containing serialization methods for <paramref name="type"/>.</param>
        public static void Register(Type type, Type serializerType)
        {
            try
            {
                if (type.GetTypeInfo().IsGenericTypeDefinition)
                {
                    Register(
                        type,
                        obj => {
                            var concrete = RegisterConcreteSerializer(obj.GetType(), serializerType);
                            return concrete.DeepCopy(obj);
                        },
                        (obj, stream, exp) => {
                            var concrete = RegisterConcreteSerializer(obj.GetType(), serializerType);
                            concrete.Serialize(obj, stream, exp);
                        },
                        (expected, stream) => {
                            var concrete = RegisterConcreteSerializer(expected, serializerType);
                            return concrete.Deserialize(expected, stream);
                        },
                        true);
                }
                else
                {
                    MethodInfo copier;
                    MethodInfo serializer;
                    MethodInfo deserializer;
                    GetSerializationMethods(serializerType, out copier, out serializer, out deserializer);
                    Register(
                        type,
                        (DeepCopier)copier.CreateDelegate(typeof(DeepCopier)),
                        (Serializer)serializer.CreateDelegate(typeof(Serializer)),
                        (Deserializer)deserializer.CreateDelegate(typeof(Deserializer)),
                        true);
                }
            }
            catch (ArgumentException)
            {
                logger.Warn(
                    ErrorCode.SerMgr_ErrorBindingMethods,
                    "Error binding serialization methods for type {0}",
                    type.OrleansTypeName());
                throw;
            }
        }

        private static void AddToNameToTypeMap(string name, Type type)
        {
            if(batchTypes != null)
            {
                if(batchTypes.ContainsKey(name))
                    return;
                batchTypes.Add(name, type);
                return;
            }
            else if(types.ContainsKey(name))
            {
                return;
            }
            
            if (addingComplete)
            {
                var newDictionary = new Dictionary<string, Type>((Dictionary<string, Type>)types);
                newDictionary.Add(name, type);
                Volatile.Write(ref types, newDictionary);
            }
            else
            {
                ((Dictionary<string, Type>)types).Add(name, type);
            }
        }

        private static bool TryUpdateOrAddRegisteredType(Type key, DeepCopier deepCopier, Serializer ser, Deserializer deser, bool forceOverride)
        {
            SerializerMethods methods;
            bool wasInDictionary;
            
            if(batchRegisteredTypes != null) wasInDictionary = batchRegisteredTypes.TryGetValue(key, out methods);
            else wasInDictionary = registeredTypes.TryGetValue(key, out methods);

            bool needToUpdate = !wasInDictionary;
            
            if (deepCopier != null && (methods.DeepCopy == null || forceOverride))
            {
                methods = new SerializerMethods(deepCopier, methods.Serialize, methods.Deserialize);
                needToUpdate = true;
            }
            if (ser != null && (methods.Serialize == null || forceOverride))
            {
                methods = new SerializerMethods(methods.DeepCopy, ser, deser);
                needToUpdate = true;
            }

            if (needToUpdate)
            {
                if(batchRegisteredTypes != null)
                {
                    batchRegisteredTypes[key] = methods;
                }
                else if (addingComplete)
                {
                    var newDictionary = new Dictionary<Type, SerializerMethods>((Dictionary<Type, SerializerMethods>)registeredTypes);
                    newDictionary[key] = methods;
                    Volatile.Write(ref registeredTypes, newDictionary);
                }
                else
                {
                    ((Dictionary<Type, SerializerMethods>)registeredTypes)[key] = methods;
                }
            }

            return wasInDictionary;
        }
<<<<<<< HEAD

        /// <summary>
        /// Looks for types with marked serializer and deserializer methods, and registers the ones found in a single batch.
        /// </summary>  
=======
                        
>>>>>>> c36feb85
        internal static void FindSerializationInfo(List<Type> typesToProcess)
        {
            lock(typeWriteLock)
            {
                bool firstRun = batchRegisteredTypes == null;
                if (firstRun)
                {
                    batchRegisteredTypes = new Dictionary<Type, SerializerMethods>((Dictionary<Type, SerializerMethods>)registeredTypes);
                    batchTypes = new Dictionary<string, Type>((Dictionary<string, Type>)types);
                }
                foreach(var t in typesToProcess)
                {
                    FindSerializationInfo(t);
                }
                if (firstRun)
                {
                    Volatile.Write(ref registeredTypes, batchRegisteredTypes);
                    Volatile.Write(ref types, batchTypes);
                    batchRegisteredTypes = null;
                    batchTypes = null;
                }
            }
        }

        /// <summary>
        /// Looks for types with marked serializer and deserializer methods, and registers them if necessary.
        /// </summary>
        private static void FindSerializationInfo(Type type)
        {
            TypeInfo typeInfo = type.GetTypeInfo();
            var assembly = typeInfo.Assembly;
            bool systemAssembly = !assembly.IsDynamic
                                  && (assembly.FullName.StartsWith("mscorlib", StringComparison.OrdinalIgnoreCase)
                                      || assembly.FullName.StartsWith("System.", StringComparison.Ordinal));
            IExternalSerializer externalSerializer;

            if (logger.IsVerbose2) logger.Verbose2("Scanning assembly {0} for serialization info", assembly.GetLocationSafe());

            try
            {
                if (typeInfo.IsEnum)
                {
                    Register(type);
                }
                else if (!systemAssembly)
                {
                    if (!typeInfo.IsInterface && !typeInfo.IsAbstract
                        && (typeInfo.Namespace == null
                            || (!typeInfo.Namespace.Equals("System", StringComparison.Ordinal)
                                && !typeInfo.Namespace.StartsWith("System.", StringComparison.Ordinal))))
                    {
                        if (typeInfo.GetCustomAttributes(typeof(RegisterSerializerAttribute), false).Any())
                        {
                            // Call the static Register method on the type
                            if (logger.IsVerbose3)
                                logger.Verbose3(
                                    "Running register method for type {0} from assembly {1}",
                                    typeInfo.Name,
                                    assembly.GetName().Name);

                            var register = typeInfo.GetMethod("Register", Type.EmptyTypes);
                            if (register != null)
                            {
                                try
                                {
                                    if (register.ContainsGenericParameters) throw new OrleansException("Type serializer '" + register.GetType().FullName + "' contains generic parameters and can not be registered. Did you mean to provide a split your type serializer into a combination of nongeneric RegisterSerializerAttribute and generic SerializableAttribute classes?");
                                    register.Invoke(null, Type.EmptyTypes);
                                }
                                catch (OrleansException ex)
                                {
                                    logger.Error(
                                        ErrorCode.SerMgr_TypeRegistrationFailure,
                                        "Failure registering type " + type.OrleansTypeName() + " from assembly "
                                        + assembly.GetLocationSafe(),
                                        ex);
                                    throw;
                                }
                                catch (Exception)
                                {
                                    // Ignore failures to load our own serializers, such as the F# ones in case F# isn't installed.
                                    if (safeFailSerializers.Contains(assembly.GetName().Name))
                                        logger.Warn(
                                            ErrorCode.SerMgr_TypeRegistrationFailureIgnore,
                                            "Failure registering type " + type.OrleansTypeName() + " from assembly "
                                            + assembly.GetLocationSafe() + ". Ignoring it.");
                                    else throw;
                                }
                            }
                            else
                            {
                                logger.Warn(
                                    ErrorCode.SerMgr_MissingRegisterMethod,
                                    "Type {0} from assembly {1} has the RegisterSerializer attribute but no public static void Register method",
                                    type.Name,
                                    assembly.GetName().Name);
                            }
                        }
                        else if (IsGeneratedGrainReference(typeInfo))
                        {
                            RegisterGrainReferenceSerializers(type);
                        }
                        else
                        {
                            MethodInfo copier;
                            MethodInfo serializer;
                            MethodInfo deserializer;
                            GetSerializationMethods(type, out copier, out serializer, out deserializer);
                            if ((serializer != null) && (deserializer != null) && (copier != null))
                            {
                                // Register type as a serializer for type.
                                Register(type, type);
                                if (logger.IsVerbose3)
                                    logger.Verbose3(
                                        "Loaded serialization info for type {0} from assembly {1}",
                                        type.Name,
                                        assembly.GetName().Name);
                            }
                            else if ((serializer != null) && (deserializer != null))
                            {
                                try
                                {
                                    Register(
                                        type,
                                        null,
                                        (Serializer)serializer.CreateDelegate(typeof(Serializer)),
                                        (Deserializer)deserializer.CreateDelegate(typeof(Deserializer)),
                                        true);
                                }
                                catch (ArgumentException)
                                {
                                    logger.Warn(
                                        ErrorCode.SerMgr_ErrorBindingMethods,
                                        "Error binding serialization methods for type {0}",
                                        type.OrleansTypeName());
                                    throw;
                                }
                                if (logger.IsVerbose3)
                                    logger.Verbose3(
                                        "Loaded serialization info for type {0} from assembly {1}",
                                        type.Name,
                                        assembly.GetName().Name);
                            }
                            else if (copier != null)
                            {
                                try
                                {
                                    Register(
                                        type,
                                        (DeepCopier)copier.CreateDelegate(typeof(DeepCopier)),
                                        null,
                                        null,
                                        true);
                                }
                                catch (ArgumentException)
                                {
                                    logger.Warn(
                                        ErrorCode.SerMgr_ErrorBindingMethods,
                                        "Error binding serialization methods for type {0}",
                                        type.OrleansTypeName());
                                    throw;
                                }
                                if (logger.IsVerbose3)
                                    logger.Verbose3(
                                        "Loaded serialization info for type {0} from assembly {1}",
                                        type.Name,
                                        assembly.GetName().Name);
                            }
                            else if (TryLookupExternalSerializer(type, out externalSerializer))
                            {
                                // the lookup registers the serializer.
                            }
                            else if (!typeInfo.IsSerializable)
                            {
                                // Comparers with no fields can be safely dealt with as just a type name
                                var comparer = false;
                                foreach (var iface in type.GetInterfaces())
                                {
                                    var ifaceTypeInfo = iface.GetTypeInfo();
                                    if (ifaceTypeInfo.IsGenericType
                                        && (ifaceTypeInfo.GetGenericTypeDefinition() == typeof(IComparer<>)
                                            || ifaceTypeInfo.GetGenericTypeDefinition() == typeof(IEqualityComparer<>)))
                                    {
                                        comparer = true;
                                        break;
                                    }
                                }
                                if (comparer && (type.GetFields().Length == 0)) Register(type);
                            }
                            else
                            {
                                Register(type);
                            }
                        }
                    }
                    else
                    {
                        // type is abstract, an interface, system-defined, or its namespace is null
                        Register(type);
                    }
                }
            }
            catch (ReflectionTypeLoadException rtle)
            {
                var sb = new StringBuilder();
                foreach (var ex in rtle.LoaderExceptions) if (ex != null) sb.AppendFormat("    Exception loading type: {0}", ex).AppendLine();

                foreach (var t in rtle.Types) if (t != null) sb.AppendFormat("    Successfully loaded type {0}", t.Name).AppendLine();

                logger.Warn(
                    ErrorCode.SerMgr_ErrorLoadingAssemblyTypes,
                    "Error loading types for assembly {0}: {1}",
                    assembly.GetName().Name,
                    sb.ToString());
            }
        }

        /// <summary>
        /// Returns <see langword="true"/> if the type is a generated <see cref="GrainReference"/>,
        /// <see langword="false"/> otherwise.
        /// </summary>
        /// <param name="type">
        /// The type.
        /// </param>
        /// <returns>
        /// <see langword="true"/> if the type is a generated <see cref="GrainReference"/>,
        /// <see langword="false"/> otherwise.
        /// </returns>
        internal static bool IsGeneratedGrainReference(MemberInfo type)
        {
            var attr = type.GetCustomAttribute<GrainReferenceAttribute>();
            return attr != null && attr.GrainType != null;
        }

        /// <summary>
        /// Registers <see cref="GrainReference"/> serializers for the provided <paramref name="type"/>.
        /// </summary>
        /// <param name="type">
        /// The type.
        /// </param>
        private static void RegisterGrainReferenceSerializers(Type type)
        {
            var attr = type.GetTypeInfo().GetCustomAttribute<GrainReferenceAttribute>();
            if (attr == null || attr.GrainType == null)
            {
                return;
            }

            var defaultCtorDelegate = CreateGrainRefConstructorDelegate(type, null);

            // Register GrainReference serialization methods.
            Register(
                type,
                GrainReference.CopyGrainReference,
                GrainReference.SerializeGrainReference,
                (expected, stream) => {
                    Func<GrainReference, GrainReference> ctorDelegate;
                    var deserialized = (GrainReference)GrainReference.DeserializeGrainReference(expected, stream);
                    if (expected.IsConstructedGenericType == false)
                    {
                        return defaultCtorDelegate(deserialized);
                    }

                    if (!grainRefConstructorDictionary.TryGetValue(expected, out ctorDelegate))
                    {
                        ctorDelegate = CreateGrainRefConstructorDelegate(type, expected.GenericTypeArguments);
                        grainRefConstructorDictionary.TryAdd(expected, ctorDelegate);
                    }

                    return ctorDelegate(deserialized);
                });
        }

        private static Func<GrainReference, GrainReference> CreateGrainRefConstructorDelegate(Type type, Type[] genericArgs)
        {
            TypeInfo typeInfo = type.GetTypeInfo();
            if (typeInfo.IsGenericType)
            {
                if (type.IsConstructedGenericType == false && genericArgs == null)
                {
                    return null;
                }

                type = type.MakeGenericType(genericArgs);
                typeInfo = type.GetTypeInfo();
            }

            var constructor = TypeUtils.GetConstructorThatMatches(type, new[] { typeof(GrainReference) });

            var ctorParam = Expression.Parameter(typeof(GrainReference), "grainRef");
            var lambda = Expression.Lambda(
                typeof(Func<,>).MakeGenericType(typeof(GrainReference), type),
                Expression.New(constructor, ctorParam),
                true,
                ctorParam);
            return (Func<GrainReference, GrainReference>)lambda.Compile();
        }


        private static SerializerMethods RegisterConcreteSerializer(Type concreteType, Type genericSerializerType)
        {
            MethodInfo copier;
            MethodInfo serializer;
            MethodInfo deserializer;

            var concreteSerializerType = genericSerializerType.MakeGenericType(concreteType.GetGenericArguments());
            var typeAlreadyRegistered = false;

            typeAlreadyRegistered = registeredTypes.ContainsKey(concreteSerializerType);
            
            if (typeAlreadyRegistered)
            {
                return new SerializerMethods(
                    GetCopier(concreteSerializerType),
                    GetSerializer(concreteSerializerType),
                    GetDeserializer(concreteSerializerType));
            }

            GetSerializationMethods(concreteSerializerType, out copier, out serializer, out deserializer);
            var concreteCopier = (DeepCopier)copier.CreateDelegate(typeof(DeepCopier));
            var concreteSerializer = (Serializer)serializer.CreateDelegate(typeof(Serializer));
            var concreteDeserializer = (Deserializer)deserializer.CreateDelegate(typeof(Deserializer));
            Register(concreteType, concreteCopier, concreteSerializer, concreteDeserializer, true);

            return new SerializerMethods(concreteCopier, concreteSerializer, concreteDeserializer);
        }

        private static void GetSerializationMethods(Type type, out MethodInfo copier, out MethodInfo serializer, out MethodInfo deserializer)
        {
            copier = null;
            serializer = null;
            deserializer = null;
            foreach (var method in type.GetMethods(BindingFlags.Static | BindingFlags.Public | BindingFlags.NonPublic))
            {
                if (method.GetCustomAttributes(typeof(CopierMethodAttribute), true).Any())
                {
                    copier = method;
                }
                else if (method.GetCustomAttributes(typeof(SerializerMethodAttribute), true).Any())
                {
                    serializer = method;
                }
                else if (method.GetCustomAttributes(typeof(DeserializerMethodAttribute), true).Any())
                {
                    deserializer = method;
                }
            }
        }

        #endregion

        #region Deep copying

        internal static DeepCopier GetCopier(Type t)
        {
            SerializerMethods methods;
            if (registeredTypes.TryGetValue(t, out methods) && methods.DeepCopy != null)
                return methods.DeepCopy;

            var typeInfo = t.GetTypeInfo();
            if (typeInfo.IsGenericType && registeredTypes.TryGetValue(typeInfo.GetGenericTypeDefinition(), out methods))
                return methods.DeepCopy;

            return null;
        }

        /// <summary>
        /// Deep copy the specified object, using DeepCopier functions previously registered for this type.
        /// </summary>
        /// <param name="original">The input data to be deep copied.</param>
        /// <returns>Deep copied clone of the original input object.</returns>
        public static object DeepCopy(object original)
        {
            Stopwatch timer = null;
            if (StatisticsCollector.CollectSerializationStats)
            {
                timer = new Stopwatch();
                timer.Start();
                Copies.Increment();
            }

            SerializationContext.Current.Reset();
            object copy = DeepCopyInner(original);
            SerializationContext.Current.Reset();


            if (timer != null)
            {
                timer.Stop();
                CopyTimeStatistic.IncrementBy(timer.ElapsedTicks);
            }

            return copy;
        }

        /// <summary>
        /// <para>
        /// This method makes a deep copy of the object passed to it.
        /// </para>
        /// </summary>
        /// <param name="original">The input data to be deep copied.</param>
        /// <returns>Deep copied clone of the original input object.</returns>
        public static object DeepCopyInner(object original)
        {
            if (original == null) return null;

            var t = original.GetType();
            var shallow = t.IsOrleansShallowCopyable();

            if (shallow)
                return original;

            var reference = SerializationContext.Current.CheckObjectWhileCopying(original);
            if (reference != null)
                return reference;

            object copy;

            IExternalSerializer serializer;
            if (TryLookupExternalSerializer(t, out serializer))
            {
                copy = serializer.DeepCopy(original);
                SerializationContext.Current.RecordObject(original, copy);
                return copy;
            }

            var copier = GetCopier(t);
            if (copier != null)
            {
                copy = copier(original);
                SerializationContext.Current.RecordObject(original, copy);
                return copy;
            }

            return DeepCopierHelper(t, original);
        }

        private static object DeepCopierHelper(Type t, object original)
        {
            // Arrays are all that's left. 
            // Handling arbitrary-rank arrays is a bit complex, but why not?
            var originalArray = original as Array;
            if (originalArray != null)
            {
                if (originalArray.Rank == 1 && originalArray.GetLength(0) == 0)
                {
                    // A common special case - empty one dimentional array
                    return originalArray;
                }
                // A common special case
                if (t.TypeHandle.Equals(byteArrayTypeHandle) && (originalArray.Rank == 1))
                {
                    var source = (byte[])original;
                    if (source.Length > LARGE_OBJECT_LIMIT)
                    {
                        logger.Info(ErrorCode.Ser_LargeObjectAllocated,
                            "Large byte array of size {0} is being copied. This will result in an allocation on the large object heap. " +
                            "Frequent allocations to the large object heap can result in frequent gen2 garbage collections and poor system performance. " +
                            "Please consider using Immutable<byte[]> instead.", source.Length);
                    }
                    var dest = new byte[source.Length];
                    Array.Copy(source, dest, source.Length);
                    return dest;
                }

                var et = t.GetElementType();
                var etInfo = et.GetTypeInfo();
                if (et.IsOrleansShallowCopyable())
                {
                    // Only check the size for primitive types because otherwise Buffer.ByteLength throws
                    if (etInfo.IsPrimitive && Buffer.ByteLength(originalArray) > LARGE_OBJECT_LIMIT)
                    {
                        logger.Info(ErrorCode.Ser_LargeObjectAllocated,
                            "Large {0} array of total byte size {1} is being copied. This will result in an allocation on the large object heap. " +
                            "Frequent allocations to the large object heap can result in frequent gen2 garbage collections and poor system performance. " +
                            "Please consider using Immutable<{0}> instead.", t.OrleansTypeName(), Buffer.ByteLength(originalArray));
                    }
                    return originalArray.Clone();
                }

                // We assume that all arrays have lower bound 0. In .NET 4.0, it's hard to create an array with a non-zero lower bound.
                var rank = originalArray.Rank;
                var lengths = new int[rank];
                for (var i = 0; i < rank; i++)
                    lengths[i] = originalArray.GetLength(i);

                var copyArray = Array.CreateInstance(et, lengths);
                SerializationContext.Current.RecordObject(original, copyArray);

                if (rank == 1)
                {
                    for (var i = 0; i < lengths[0]; i++)
                        copyArray.SetValue(DeepCopyInner(originalArray.GetValue(i)), i);
                }
                else if (rank == 2)
                {
                    for (var i = 0; i < lengths[0]; i++)
                        for (var j = 0; j < lengths[1]; j++)
                            copyArray.SetValue(DeepCopyInner(originalArray.GetValue(i, j)), i, j);
                }
                else
                {
                    var index = new int[rank];
                    var sizes = new int[rank];
                    sizes[rank - 1] = 1;
                    for (var k = rank - 2; k >= 0; k--)
                        sizes[k] = sizes[k + 1] * lengths[k + 1];

                    for (var i = 0; i < originalArray.Length; i++)
                    {
                        int k = i;
                        for (int n = 0; n < rank; n++)
                        {
                            int offset = k / sizes[n];
                            k = k - offset * sizes[n];
                            index[n] = offset;
                        }
                        copyArray.SetValue(DeepCopyInner(originalArray.GetValue(index)), index);
                    }
                }
                return copyArray;

            }

            if (t.GetTypeInfo().IsSerializable)
                return FallbackSerializationDeepCopy(original);

            throw new OrleansException("No copier found for object of type " + t.OrleansTypeName() +
                ". Perhaps you need to mark it [Serializable] or define a custom serializer for it?");
        }

        #endregion

        #region Serializing

        /// <summary>
        /// Returns true if <paramref name="t"/> is serializable, false otherwise.
        /// </summary>
        /// <param name="t">The type.</param>
        /// <returns>true if <paramref name="t"/> is serializable, false otherwise.</returns>
        internal static bool HasSerializer(Type t)
        {
            SerializerMethods methods;
            
            if (registeredTypes.TryGetValue(t, out methods) && methods.Serialize != null) return true;

            var typeInfo = t.GetTypeInfo();
            return typeInfo.IsGenericType && registeredTypes.TryGetValue(typeInfo.GetGenericTypeDefinition(), out methods) && methods.Serialize != null;
        }

        internal static Serializer GetSerializer(Type t)
        {
            SerializerMethods methods;
            if (registeredTypes.TryGetValue(t, out methods) && methods.Serialize != null)
                return methods.Serialize;

            var typeInfo = t.GetTypeInfo();
            if (typeInfo.IsGenericType)
                if (registeredTypes.TryGetValue(typeInfo.GetGenericTypeDefinition(), out methods))
                    return methods.Serialize;

            return null;
        }

        /// <summary>
        /// Serialize the specified object, using Serializer functions previously registered for this type.
        /// </summary>
        /// <param name="raw">The input data to be serialized.</param>
        /// <param name="stream">The output stream to write to.</param>
        public static void Serialize(object raw, BinaryTokenStreamWriter stream)
        {
            Stopwatch timer = null;
            if (StatisticsCollector.CollectSerializationStats)
            {
                timer = new Stopwatch();
                timer.Start();
                Serializations.Increment();
            }

            SerializationContext.Current.Reset();
            SerializeInner(raw, stream, null);
            SerializationContext.Current.Reset();

            if (timer != null)
            {
                timer.Stop();
                SerTimeStatistic.IncrementBy(timer.ElapsedTicks);
            }
        }

        /// <summary>
        /// Encodes the object to the provided binary token stream.
        /// </summary>
        /// <param name="raw">The input data to be serialized.</param>
        /// <param name="stream">The output stream to write to.</param>
        /// <param name="expected">Current expected Type on this stream.</param>
        [SuppressMessage("Microsoft.Usage", "CA2201:DoNotRaiseReservedExceptionTypes")]
        public static void SerializeInner(object obj, BinaryTokenStreamWriter stream, Type expected)
        {
            // Nulls get special handling
            if (obj == null)
            {
                stream.WriteNull();
                return;
            }

            var t = obj.GetType();
            var typeInfo = t.GetTypeInfo();

            // Enums are extra-special
            if (typeInfo.IsEnum)
            {
                stream.WriteTypeHeader(t, expected);
                stream.Write(Convert.ToInt32(obj));
                return;
            }

            // Check for simple types
            if (stream.TryWriteSimpleObject(obj)) return;

            // Check for primitives
            // At this point, we're either an object or a non-trivial value type

            // Start by checking to see if we're a back-reference, and recording us for possible future back-references if not
            if (!typeInfo.IsValueType)
            {
                int reference = SerializationContext.Current.CheckObjectWhileSerializing(obj);
                if (reference >= 0)
                {
                    stream.WriteReference(reference);
                    return;
                }
                SerializationContext.Current.RecordObject(obj, stream.CurrentOffset);
            }

            // If we're simply a plain old unadorned, undifferentiated object, life is easy
            if (t.TypeHandle.Equals(objectTypeHandle))
            {
                stream.Write(SerializationTokenType.SpecifiedType);
                stream.Write(SerializationTokenType.Object);
                return;
            }

            // Arrays get handled specially
            if (typeInfo.IsArray)
            {
                var et = t.GetElementType();
                if (HasOrleansSerialization(et))
                {
                    SerializeArray((Array)obj, stream, expected, et);
                }
                else
                {
                    FallbackSerializer(obj, stream, et);
                }
                return;
            }

            IExternalSerializer serializer;
            if (TryLookupExternalSerializer(t, out serializer))
            {
                stream.WriteTypeHeader(t, expected);
                serializer.Serialize(obj, stream, expected);
                return;
            }

            Serializer ser = GetSerializer(t);
            if (ser != null)
            {
                stream.WriteTypeHeader(t, expected);
                ser(obj, stream, expected);
                return;
            }

            if (typeInfo.IsSerializable)
            {
                FallbackSerializer(obj, stream, t);
                return;
            }

            if ((obj is Exception) && !typeInfo.IsSerializable)
            {
                // Exceptions should always be serializable, and thus handled by the prior if.
                // In case someone creates a non-serializable exception, though, we don't want to 
                // throw and return a serialization exception...
                // Note that the "!t.IsSerializable" is redundant in this if, but it's there in case
                // this code block moves.
                var rawException = obj as Exception;
                var foo = new Exception(String.Format("Non-serializable exception of type {0}: {1}" + Environment.NewLine + "at {2}",
                                                      t.OrleansTypeName(), rawException.Message,
                                                      rawException.StackTrace));
                FallbackSerializer(foo, stream, t);
                return;
            }

            throw new ArgumentException("No serializer found for object of type " + t.OrleansTypeName()
                 + ". Perhaps you need to mark it [Serializable] or define a custom serializer for it?");
        }

        // We assume that all lower bounds are 0, since creating an array with lower bound !=0 is hard in .NET 4.0+
        private static void SerializeArray(Array array, BinaryTokenStreamWriter stream, Type expected, Type et)
        {
            // First check for one of the optimized cases
            if (array.Rank == 1)
            {
                if (et.TypeHandle.Equals(byteTypeHandle))
                {
                    stream.Write(SerializationTokenType.SpecifiedType);
                    stream.Write(SerializationTokenType.ByteArray);
                    stream.Write(array.Length);
                    stream.Write((byte[])array);
                    return;
                }
                if (et.TypeHandle.Equals(sbyteTypeHandle))
                {
                    stream.Write(SerializationTokenType.SpecifiedType);
                    stream.Write(SerializationTokenType.SByteArray);
                    stream.Write(array.Length);
                    stream.Write((sbyte[])array);
                    return;
                }
                if (et.TypeHandle.Equals(boolTypeHandle))
                {
                    stream.Write(SerializationTokenType.SpecifiedType);
                    stream.Write(SerializationTokenType.BoolArray);
                    stream.Write(array.Length);
                    stream.Write((bool[])array);
                    return;
                }
                if (et.TypeHandle.Equals(charTypeHandle))
                {
                    stream.Write(SerializationTokenType.SpecifiedType);
                    stream.Write(SerializationTokenType.CharArray);
                    stream.Write(array.Length);
                    stream.Write((char[])array);
                    return;
                }
                if (et.TypeHandle.Equals(shortTypeHandle))
                {
                    stream.Write(SerializationTokenType.SpecifiedType);
                    stream.Write(SerializationTokenType.ShortArray);
                    stream.Write(array.Length);
                    stream.Write((short[])array);
                    return;
                }
                if (et.TypeHandle.Equals(intTypeHandle))
                {
                    stream.Write(SerializationTokenType.SpecifiedType);
                    stream.Write(SerializationTokenType.IntArray);
                    stream.Write(array.Length);
                    stream.Write((int[])array);
                    return;
                }
                if (et.TypeHandle.Equals(longTypeHandle))
                {
                    stream.Write(SerializationTokenType.SpecifiedType);
                    stream.Write(SerializationTokenType.LongArray);
                    stream.Write(array.Length);
                    stream.Write((long[])array);
                    return;
                }
                if (et.TypeHandle.Equals(ushortTypeHandle))
                {
                    stream.Write(SerializationTokenType.SpecifiedType);
                    stream.Write(SerializationTokenType.UShortArray);
                    stream.Write(array.Length);
                    stream.Write((ushort[])array);
                    return;
                }
                if (et.TypeHandle.Equals(uintTypeHandle))
                {
                    stream.Write(SerializationTokenType.SpecifiedType);
                    stream.Write(SerializationTokenType.UIntArray);
                    stream.Write(array.Length);
                    stream.Write((uint[])array);
                    return;
                }
                if (et.TypeHandle.Equals(ulongTypeHandle))
                {
                    stream.Write(SerializationTokenType.SpecifiedType);
                    stream.Write(SerializationTokenType.ULongArray);
                    stream.Write(array.Length);
                    stream.Write((ulong[])array);
                    return;
                }
                if (et.TypeHandle.Equals(floatTypeHandle))
                {
                    stream.Write(SerializationTokenType.SpecifiedType);
                    stream.Write(SerializationTokenType.FloatArray);
                    stream.Write(array.Length);
                    stream.Write((float[])array);
                    return;
                }
                if (et.TypeHandle.Equals(doubleTypeHandle))
                {
                    stream.Write(SerializationTokenType.SpecifiedType);
                    stream.Write(SerializationTokenType.DoubleArray);
                    stream.Write(array.Length);
                    stream.Write((double[])array);
                    return;
                }
            }

            // Write the array header
            stream.WriteArrayHeader(array, expected);

            // Figure out the array size
            var rank = array.Rank;
            var lengths = new int[rank];
            for (var i = 0; i < rank; i++)
            {
                lengths[i] = array.GetLength(i);
            }

            if (rank == 1)
            {
                for (int i = 0; i < lengths[0]; i++)
                    SerializeInner(array.GetValue(i), stream, et);
            }
            else if (rank == 2)
            {
                for (int i = 0; i < lengths[0]; i++)
                    for (int j = 0; j < lengths[1]; j++)
                        SerializeInner(array.GetValue(i, j), stream, et);
            }
            else
            {
                var index = new int[rank];
                var sizes = new int[rank];
                sizes[rank - 1] = 1;
                for (var k = rank - 2; k >= 0; k--)
                    sizes[k] = sizes[k + 1] * lengths[k + 1];

                for (var i = 0; i < array.Length; i++)
                {
                    int k = i;
                    for (int n = 0; n < rank; n++)
                    {
                        int offset = k / sizes[n];
                        k = k - offset * sizes[n];
                        index[n] = offset;
                    }
                    SerializeInner(array.GetValue(index), stream, et);
                }
            }
        }

        /// <summary>
        /// Serialize data into byte[].
        /// </summary>
        /// <param name="raw">Input data.</param>
        /// <returns>Object of the required Type, rehydrated from the input stream.</returns>
        public static byte[] SerializeToByteArray(object raw)
        {
            var stream = new BinaryTokenStreamWriter();
            byte[] result;
            try
            {
                SerializationContext.Current.Reset();
                SerializeInner(raw, stream, null);
                SerializationContext.Current.Reset();
                result = stream.ToByteArray();
            }
            finally
            {
                stream.ReleaseBuffers();
            }
            return result;
        }

        #endregion

        #region Deserializing

        /// <summary>
        /// Deserialize the next object from the input binary stream.
        /// </summary>
        /// <param name="stream">Input stream.</param>
        /// <returns>Object of the required Type, rehydrated from the input stream.</returns>
        public static object Deserialize(BinaryTokenStreamReader stream)
        {
            return Deserialize(null, stream);
        }

        /// <summary>
        /// Deserialize the next object from the input binary stream.
        /// </summary>
        /// <typeparam name="T">Type to return.</typeparam>
        /// <param name="stream">Input stream.</param>
        /// <returns>Object of the required Type, rehydrated from the input stream.</returns>
        public static T Deserialize<T>(BinaryTokenStreamReader stream)
        {
            return (T)Deserialize(typeof(T), stream);
        }

        /// <summary>
        /// Deserialize the next object from the input binary stream.
        /// </summary>
        /// <param name="t">Type to return.</param>
        /// <param name="stream">Input stream.</param>
        /// <returns>Object of the required Type, rehydrated from the input stream.</returns>
        public static object Deserialize(Type t, BinaryTokenStreamReader stream)
        {
            Stopwatch timer = null;
            if (StatisticsCollector.CollectSerializationStats)
            {
                timer = new Stopwatch();
                timer.Start();
                Deserializations.Increment();
            }
            object result = null;

            DeserializationContext.Current.Reset();
            result = DeserializeInner(t, stream);
            DeserializationContext.Current.Reset();

            if (timer != null)
            {
                timer.Stop();
                DeserTimeStatistic.IncrementBy(timer.ElapsedTicks);
            }
            return result;
        }

        /// <summary>
        /// Deserialize the next object from the input binary stream.
        /// </summary>
        /// <typeparam name="T">Type to return.</typeparam>
        /// <param name="stream">Input stream.</param>
        /// <returns>Object of the required Type, rehydrated from the input stream.</returns>
        public static T DeserializeInner<T>(BinaryTokenStreamReader stream)
        {
            return (T)DeserializeInner(typeof(T), stream);
        }

        /// <summary>
        /// Deserialize the next object from the input binary stream.
        /// </summary>
        /// <param name="expected">Type to return.</param>
        /// <param name="stream">Input stream.</param>
        /// <returns>Object of the required Type, rehydrated from the input stream.</returns>
        public static object DeserializeInner(Type expected, BinaryTokenStreamReader stream)
        {
            var previousOffset = DeserializationContext.Current.CurrentObjectOffset;
            DeserializationContext.Current.CurrentObjectOffset = stream.CurrentPosition;

            try
            {
                // NOTE: we don't check that the actual dynamic result implements the expected type.
                // We'll allow a cast exception higher up to catch this.
                SerializationTokenType token;
                object result;
                if (stream.TryReadSimpleType(out result, out token))
                {
                    return result;
                }

                // Special serializations (reference, fallback)
                if (token == SerializationTokenType.Reference)
                {
                    var offset = stream.ReadInt();
                    result = DeserializationContext.Current.FetchReferencedObject(offset);
                    return result;
                }
                if (token == SerializationTokenType.Fallback)
                {
                    var fallbackResult = FallbackDeserializer(stream);
                    DeserializationContext.Current.RecordObject(fallbackResult);
                    return fallbackResult;
                }

                Type resultType;
                if (token == SerializationTokenType.ExpectedType)
                {
                    if (expected == null)
                    {
                        throw new SerializationException("ExpectedType token encountered but no expected type provided");
                    }

                    resultType = expected;
                }
                else if (token == SerializationTokenType.SpecifiedType)
                {
                    resultType = stream.ReadSpecifiedTypeHeader();
                }
                else
                {
                    throw new SerializationException("Unexpected token '" + token + "' introducing type specifier");
                }

                // Handle object, which is easy
                if (resultType.TypeHandle.Equals(objectTypeHandle))
                {
                    return new object();
                }

                var resultTypeInfo = resultType.GetTypeInfo();
                // Handle enums
                if (resultTypeInfo.IsEnum)
                {
                    result = Enum.ToObject(resultType, stream.ReadInt());
                    return result;
                }

                if (resultTypeInfo.IsArray)
                {
                    result = DeserializeArray(resultType, stream);
                    DeserializationContext.Current.RecordObject(result);
                    return result;
                }

                IExternalSerializer serializer;
                if (TryLookupExternalSerializer(resultType, out serializer))
                {
                    result = serializer.Deserialize(resultType, stream);
                    DeserializationContext.Current.RecordObject(result);
                    return result;
                }

                var deser = GetDeserializer(resultType);
                if (deser != null)
                {
                    result = deser(resultType, stream);
                    DeserializationContext.Current.RecordObject(result);
                    return result;
                }

                throw new SerializationException(
                    "Unsupported type '" + resultType.OrleansTypeName()
                    + "' encountered. Perhaps you need to mark it [Serializable] or define a custom serializer for it?");
            }
            finally
            {
                DeserializationContext.Current.CurrentObjectOffset = previousOffset;
            }
        }

        private static object DeserializeArray(Type resultType, BinaryTokenStreamReader stream)
        {
            var lengths = ReadArrayLengths(resultType.GetArrayRank(), stream);
            var rank = lengths.Length;
            var et = resultType.GetElementType();

            // Optimized special cases
            if (rank == 1)
            {
                if (et.TypeHandle.Equals(byteTypeHandle))
                    return stream.ReadBytes(lengths[0]);

                if (et.TypeHandle.Equals(sbyteTypeHandle))
                {
                    var result = new sbyte[lengths[0]];
                    var n = Buffer.ByteLength(result);
                    stream.ReadBlockInto(result, n);
                    return result;
                }
                if (et.TypeHandle.Equals(shortTypeHandle))
                {
                    var result = new short[lengths[0]];
                    var n = Buffer.ByteLength(result);
                    stream.ReadBlockInto(result, n);
                    return result;
                }
                if (et.TypeHandle.Equals(intTypeHandle))
                {
                    var result = new int[lengths[0]];
                    var n = Buffer.ByteLength(result);
                    stream.ReadBlockInto(result, n);
                    return result;
                }
                if (et.TypeHandle.Equals(longTypeHandle))
                {
                    var result = new long[lengths[0]];
                    var n = Buffer.ByteLength(result);
                    stream.ReadBlockInto(result, n);
                    return result;
                }
                if (et.TypeHandle.Equals(ushortTypeHandle))
                {
                    var result = new ushort[lengths[0]];
                    var n = Buffer.ByteLength(result);
                    stream.ReadBlockInto(result, n);
                    return result;
                }
                if (et.TypeHandle.Equals(uintTypeHandle))
                {
                    var result = new uint[lengths[0]];
                    var n = Buffer.ByteLength(result);
                    stream.ReadBlockInto(result, n);
                    return result;
                }
                if (et.TypeHandle.Equals(ulongTypeHandle))
                {
                    var result = new ulong[lengths[0]];
                    var n = Buffer.ByteLength(result);
                    stream.ReadBlockInto(result, n);
                    return result;
                }
                if (et.TypeHandle.Equals(doubleTypeHandle))
                {
                    var result = new double[lengths[0]];
                    var n = Buffer.ByteLength(result);
                    stream.ReadBlockInto(result, n);
                    return result;
                }
                if (et.TypeHandle.Equals(floatTypeHandle))
                {
                    var result = new float[lengths[0]];
                    var n = Buffer.ByteLength(result);
                    stream.ReadBlockInto(result, n);
                    return result;
                }
                if (et.TypeHandle.Equals(charTypeHandle))
                {
                    var result = new char[lengths[0]];
                    var n = Buffer.ByteLength(result);
                    stream.ReadBlockInto(result, n);
                    return result;
                }
                if (et.TypeHandle.Equals(boolTypeHandle))
                {
                    var result = new bool[lengths[0]];
                    var n = Buffer.ByteLength(result);
                    stream.ReadBlockInto(result, n);
                    return result;
                }
            }

            var array = Array.CreateInstance(et, lengths);

            if (rank == 1)
            {
                for (int i = 0; i < lengths[0]; i++)
                    array.SetValue(DeserializeInner(et, stream), i);
            }
            else if (rank == 2)
            {
                for (int i = 0; i < lengths[0]; i++)
                    for (int j = 0; j < lengths[1]; j++)
                        array.SetValue(DeserializeInner(et, stream), i, j);
            }
            else
            {
                var index = new int[rank];
                var sizes = new int[rank];
                sizes[rank - 1] = 1;
                for (var k = rank - 2; k >= 0; k--)
                    sizes[k] = sizes[k + 1] * lengths[k + 1];

                for (var i = 0; i < array.Length; i++)
                {
                    int k = i;
                    for (int n = 0; n < rank; n++)
                    {
                        int offset = k / sizes[n];
                        k = k - offset * sizes[n];
                        index[n] = offset;
                    }
                    array.SetValue(DeserializeInner(et, stream), index);
                }
            }

            return array;
        }

        private static int[] ReadArrayLengths(int n, BinaryTokenStreamReader stream)
        {
            var result = new int[n];
            for (var i = 0; i < n; i++)
                result[i] = stream.ReadInt();

            return result;
        }

        internal static Deserializer GetDeserializer(Type t)
        {
            SerializerMethods methods;

            if (registeredTypes.TryGetValue(t, out methods) && methods.Deserialize != null)
                return methods.Deserialize;

            if (t.GetTypeInfo().IsGenericType)
            {
                if (registeredTypes.TryGetValue(t.GetGenericTypeDefinition(), out methods))
                    return methods.Deserialize;
            }

            return null;
        }

        /// <summary>
        /// Deserialize data from the specified byte[] and rehydrate backi into objects.
        /// </summary>
        /// <typeparam name="T">Type of data to be returned.</typeparam>
        /// <param name="data">Input data.</param>
        /// <returns>Object of the required Type, rehydrated from the input stream.</returns>
        public static T DeserializeFromByteArray<T>(byte[] data)
        {
            var stream = new BinaryTokenStreamReader(data);
            DeserializationContext.Current.Reset();
            var result = DeserializeInner<T>(stream);
            DeserializationContext.Current.Reset();
            return result;
        }

        #endregion

        #region Special case code for message headers

        internal static void SerializeMessageHeaders(Message.HeadersContainer headers, BinaryTokenStreamWriter stream)
        {
            Stopwatch timer = null;
            if (StatisticsCollector.CollectSerializationStats)
            {
                timer = new Stopwatch();
                timer.Start();
            }

            var ser = GetSerializer(typeof(Message.HeadersContainer));
            ser(headers, stream, typeof(Message.HeadersContainer));

            if (timer != null)
            {
                timer.Stop();
                HeaderSers.Increment();
                HeaderSerTime.IncrementBy(timer.ElapsedTicks);
            }
        }

        internal static Message.HeadersContainer DeserializeMessageHeaders(BinaryTokenStreamReader stream)
        {
            Stopwatch timer = null;
            if (StatisticsCollector.CollectSerializationStats)
            {
                timer = new Stopwatch();
                timer.Start();
            }

<<<<<<< HEAD
             var des = GetDeserializer(typeof(Message.HeadersContainer));
             var headers = (Message.HeadersContainer)des(typeof(Message.HeadersContainer), stream);
=======
                    if (t != null)
                        throw new SerializationException(String.Format("Introductory token for message headers is incorrect: token = {0}, SpecifiedTypeHeader = {1} ", token, t));
                }
                throw new SerializationException(String.Format("Introductory token for message headers is incorrect: {0}", token));
            }
            var result = DeserializeMessageHeaderDictHelper(stream);
>>>>>>> c36feb85

            if (timer != null)
            {
                timer.Stop();
                HeaderDesers.Increment();
                HeaderDeserTime.IncrementBy(timer.ElapsedTicks);
            }

            return headers;
            }

        private static bool TryLookupExternalSerializer(Type t, out IExternalSerializer serializer)
        {
            // essentially a no-op if there are no external serializers registered
            if (externalSerializers.Count == 0)
            {
                serializer = null;
                return false;
            }

            // the associated serializer will be null if there are no external serializers that handle this type
            if (typeToExternalSerializerDictionary.TryGetValue(t, out serializer))
            {
                return serializer != null;
            }

            serializer = externalSerializers.FirstOrDefault(s => s.IsSupportedType(t));

            // add the serializer to the dictionary, even if it's null to signify that we already performed
            // the search and found none
            if (typeToExternalSerializerDictionary.TryAdd(t, serializer) && serializer != null)
            {
                // we need to register the type, otherwise exceptions are thrown about types not being found
                Register(t, serializer.DeepCopy, serializer.Serialize, serializer.Deserialize, true);
            }

            return serializer != null;
        }

        #endregion

        #region Fallback serializer and deserializer

        private static void FallbackSerializer(object raw, BinaryTokenStreamWriter stream, Type t)
        {
            Stopwatch timer = null;
            if (StatisticsCollector.CollectSerializationStats)
            {
                timer = new Stopwatch();
                timer.Start();
                FallbackSerializations.Increment();
            }

            stream.Write(SerializationTokenType.Fallback);
            fallbackSerializer.Serialize(raw, stream, t);

            if (StatisticsCollector.CollectSerializationStats)
            {
                timer.Stop();
                FallbackSerTimeStatistic.IncrementBy(timer.ElapsedTicks);
            }
        }

        private static object FallbackDeserializer(BinaryTokenStreamReader stream)
        {
            Stopwatch timer = null;
            if (StatisticsCollector.CollectSerializationStats)
            {
                timer = new Stopwatch();
                timer.Start();
                FallbackDeserializations.Increment();
            }
            var retVal = fallbackSerializer.Deserialize(null, stream);
            if (timer != null)
            {
                timer.Stop();
                FallbackDeserTimeStatistic.IncrementBy(timer.ElapsedTicks);
            }

            return retVal;
        }

        private static IExternalSerializer GetFallbackSerializer(bool useJsonSerializer)
        {
            IExternalSerializer serializer;
            if (useJsonSerializer)
            {
                serializer = new OrleansJsonSerializer();
            }
            else
            {
#if NETSTANDARD
                throw new OrleansException("Can't use binary formatter as fallback serializer while running on .Net Core");
#else
                serializer = new BinaryFormatterSerializer();
#endif
            }

            serializer.Initialize(logger);
            return serializer;
        }

        private static Assembly OnResolveEventHandler(Object sender, ResolveEventArgs arg)
        {
            // types defined in assemblies loaded by path name (e.g. Assembly.LoadFrom) aren't resolved during deserialization without some help.
            Assembly[] assemblies = AppDomain.CurrentDomain.GetAssemblies();
            foreach (var assembly in assemblies)
                if (assembly.FullName == arg.Name)
                    return assembly;

            return null;
        }

        private static object FallbackSerializationDeepCopy(object obj)
        {
            Stopwatch timer = null;
            if (StatisticsCollector.CollectSerializationStats)
            {
                timer = new Stopwatch();
                timer.Start();
                FallbackCopies.Increment();
            }

            var retVal = fallbackSerializer.DeepCopy(obj);
            if (StatisticsCollector.CollectSerializationStats)
            {
                timer.Stop();
                FallbackCopiesTimeStatistic.IncrementBy(timer.ElapsedTicks);
            }
            return retVal;
        }

        #endregion

        #region Utilities

        private static bool HasOrleansSerialization(Type t)
        {
            switch (Type.GetTypeCode(t))
            {
                case TypeCode.Boolean:
                case TypeCode.Byte:
                case TypeCode.SByte:
                case TypeCode.Int16:
                case TypeCode.Int32:
                case TypeCode.Int64:
                case TypeCode.UInt16:
                case TypeCode.UInt32:
                case TypeCode.UInt64:
                case TypeCode.Single:
                case TypeCode.Double:
                case TypeCode.Decimal:
                case TypeCode.Char:
                case TypeCode.DateTime:
                return true;
                default:
                if (t.IsArray)
                    return HasOrleansSerialization(t.GetElementType());
                SerializerMethods methods;
                return t == typeof(string) || (registeredTypes.TryGetValue(t, out methods) && methods.Serialize != null) || typeToExternalSerializerDictionary.ContainsKey(t);
            }
        }

        internal static Type ResolveTypeName(string typeName)
        {
            Type t;

            if (types.TryGetValue(typeName, out t))
                return t;

            if (typeName[typeName.Length - 1] == ']')
            {
                // It's an array type declaration: elementType[,,,]
                var j = typeName.LastIndexOf('[');
                // The rank of the array will be the length of the string, minus the index of the [, minus 1; it's the number of commas between the [ and the ]
                var rank = typeName.Length - j - 1;
                var baseName = typeName.Substring(0, j);
                var baseType = ResolveTypeName(baseName);
                return rank == 1 ? baseType.MakeArrayType() : baseType.MakeArrayType(rank);
            }

            var i = typeName.IndexOf('<');
            if (i >= 0)
            {
                // It's a generic type, definitionType<arg1,arg2,arg3,...>
                var baseName = typeName.Substring(0, i) + "'";
                var typeArgs = new List<Type>();
                i++; // Skip the <
                while (i < typeName.Length - 1)
                {
                    // Get the next type argument, watching for matching angle brackets
                    int n = i;
                    int nestingDepth = 0;
                    while (n < typeName.Length - 1)
                    {
                        if (typeName[n] == '<')
                        {
                            nestingDepth++;
                        }
                        else if (typeName[n] == '>')
                        {
                            if (nestingDepth == 0)
                                break;

                            nestingDepth--;
                        }
                        else if (typeName[n] == ',')
                        {
                            if (nestingDepth == 0)
                                break;
                        }
                        n++;
                    }
                    typeArgs.Add(ResolveTypeName(typeName.Substring(i, n - i)));
                    i = n + 1;
                }
                var baseType = ResolveTypeName(baseName + typeArgs.Count);
                return baseType.MakeGenericType(typeArgs.ToArray<Type>());
            }

            throw new TypeAccessException("Type string \"" + typeName + "\" cannot be resolved.");
        }

        #endregion

        public static Delegate GetGetter(FieldInfo field)
        {
            return GetGetDelegate(
                field,
                typeof(Func<,>).MakeGenericType(field.DeclaringType, field.FieldType),
                new[] { field.DeclaringType });
        }

        /// <summary>
        /// Returns a delegate to get the value of a specified field.
        /// </summary>
        /// <param name="field">
        /// The field.
        /// </param>
        /// <param name="delegateType">The delegate type.</param>
        /// <param name="parameterTypes">The parameter types.</param>
        /// <returns>A delegate to get the value of a specified field.</returns>
        private static Delegate GetGetDelegate(FieldInfo field, Type delegateType, Type[] parameterTypes)
        {
            var declaringType = field.DeclaringType;
            if (declaringType == null)
            {
                throw new InvalidOperationException("Field " + field.Name + " does not have a declaring type.");
            }

            // Create a method to hold the generated IL.
            var method = new DynamicMethod(
                field.Name + "Get",
                field.FieldType,
                parameterTypes,
                field.FieldType.GetTypeInfo().Module,
                true);

            // Emit IL to return the value of the Transaction property.
            var emitter = method.GetILGenerator();
            emitter.Emit(OpCodes.Ldarg_0);
            emitter.Emit(OpCodes.Ldfld, field);
            emitter.Emit(OpCodes.Ret);

            return method.CreateDelegate(delegateType);
        }

        /// <summary>
        /// Returns a delegate to set the value of this field for an instance.
        /// </summary>
        /// <returns>A delegate to set the value of this field for an instance.</returns>
        public static Delegate GetReferenceSetter(FieldInfo field)
        {
            var delegateType = typeof(Action<,>).MakeGenericType(field.DeclaringType, field.FieldType);
            return GetSetDelegate(field, delegateType, new[] { field.DeclaringType, field.FieldType });
        }

        /// <summary>
        /// Returns a delegate to set the value of this field for an instance.
        /// </summary>
        /// <returns>A delegate to set the value of this field for an instance.</returns>
        public static Delegate GetValueSetter(FieldInfo field)
        {
            var declaringType = field.DeclaringType;
            if (declaringType == null)
            {
                throw new InvalidOperationException("Field " + field.Name + " does not have a declaring type.");
            }

            // Value types need to be passed by-ref.
            var parameterTypes = new[] { declaringType.MakeByRefType(), field.FieldType };
            var delegateType = typeof(ValueTypeSetter<,>).MakeGenericType(field.DeclaringType, field.FieldType);

            return GetSetDelegate(field, delegateType, parameterTypes);
        }

        /// <summary>
        /// Returns a delegate to set the value of a specified field.
        /// </summary>
        /// <param name="field">
        /// The field.
        /// </param>
        /// <param name="delegateType">The delegate type.</param>
        /// <param name="parameterTypes">The parameter types.</param>
        /// <returns>A delegate to set the value of a specified field.</returns>
        private static Delegate GetSetDelegate(FieldInfo field, Type delegateType, Type[] parameterTypes)
        {
            var declaringType = field.DeclaringType;
            if (declaringType == null)
            {
                throw new InvalidOperationException("Field " + field.Name + " does not have a declaring type.");
            }

            // Create a method to hold the generated IL.
            var method = new DynamicMethod(field.Name + "Set", null, parameterTypes, field.FieldType.GetTypeInfo().Module, true);

            // Emit IL to return the value of the Transaction property.
            var emitter = method.GetILGenerator();
            emitter.Emit(OpCodes.Ldarg_0);
            emitter.Emit(OpCodes.Ldarg_1);
            emitter.Emit(OpCodes.Stfld, field);
            emitter.Emit(OpCodes.Ret);

            return method.CreateDelegate(delegateType);
        }

        /// <summary>
        /// Internal test method to do a round-trip Serialize+Deserialize loop
        /// </summary>
        public static T RoundTripSerializationForTesting<T>(T source)
        {
            byte[] data = SerializeToByteArray(source);
            return DeserializeFromByteArray<T>(data);
        }

        public static void LogRegisteredTypes()
        {
            int count = 0;
            var lines = new StringBuilder();
            var typesCopy = types;
            foreach (var name in typesCopy.Keys.OrderBy(k => k))
            {
                var line = new StringBuilder();
                Type typeHandle = types[name];
                bool discardLine = true;

                line.Append("    - ");
                line.Append(name);
                line.Append(" :");
                SerializerMethods methods;
                if (registeredTypes.TryGetValue(typeHandle, out methods))
                {
                    if (methods.DeepCopy != null)
                    {
                        line.Append(" copier");
                        discardLine = false;
                    }
                    if (methods.Serialize != null)
                    {
                        line.Append(" deserializer");
                        line.Append(" serializer");
                        discardLine = false;
                    }
                }
                if (!discardLine)
                {
                    line.AppendLine();
                    lines.Append(line);
                    ++count;
                }
            }

            var report = String.Format("Registered artifacts for {0} types:" + Environment.NewLine + "{1}", count, lines);
            logger.LogWithoutBulkingAndTruncating(Severity.Verbose, ErrorCode.SerMgr_ArtifactReport, report);
        }

        /// <summary>
        /// Loads the external srializers and places them into a hash set
        /// </summary>
        /// <param name="type">The list of types that implement <see cref="IExternalSerializer"/></param>
        private static void RegisterSerializationProviders(List<TypeInfo> providerTypes)
        {
            if (providerTypes == null)
            {
                return;
            }

            externalSerializers.Clear();
            typeToExternalSerializerDictionary.Clear();
            providerTypes.ForEach(
                typeInfo => {
                    try
                    {
                        var serializer = Activator.CreateInstance(typeInfo.AsType()) as IExternalSerializer;
                        serializer.Initialize(logger);
                        externalSerializers.Add(serializer);
                    }
                    catch (Exception exception)
                    {
                        logger.Error(ErrorCode.SerMgr_ErrorLoadingAssemblyTypes, "Failed to create instance of type: " + typeInfo.FullName, exception);
                    }
                });
        }

        public struct SerializerMethods
        {
            public SerializerMethods(DeepCopier deepCopy, Serializer serialize, Deserializer deserialize)
                : this()
            {
                this.DeepCopy = deepCopy;
                this.Serialize = serialize;
                this.Deserialize = deserialize;
            }

            public DeepCopier DeepCopy { get; private set; }
            public Serializer Serialize { get; private set; }
            public Deserializer Deserialize { get; private set; }
        }

        public static bool ShouldFindSerializationInfo(Assembly assembly)
        {
            // If we're using the .Net serializer, then don't bother with this at all
            if (UseStandardSerializer) return false;

            return true;
        }

        public static JsonSerializerSettings GetDefaultJsonSerializerSettings()
        {
            return OrleansJsonSerializer.GetDefaultSerializerSettings();
        }

        /// <summary>
        /// Customises the given serializer settings
        /// using provider configuration.
        /// Can be used by any provider, allowing the users to use a standard set of configuration attributes.
        /// </summary>
        /// <param name="settings"></param>
        /// <param name="config"></param>
        /// <returns><see cref="JsonSerializerSettings" /></returns>
        public static JsonSerializerSettings UpdateSerializerSettings(JsonSerializerSettings settings, IProviderConfiguration config)
        {
            if (config.Properties.ContainsKey(UseFullAssemblyNamesProperty))
            {
                bool useFullAssemblyNames;
                if (bool.TryParse(config.Properties[UseFullAssemblyNamesProperty], out useFullAssemblyNames) && useFullAssemblyNames)
                {
                    settings.TypeNameAssemblyFormat = FormatterAssemblyStyle.Full;
                }
            }

            if (config.Properties.ContainsKey(IndentJsonProperty))
            {
                bool indentJSON;
                if (bool.TryParse(config.Properties[IndentJsonProperty], out indentJSON) && indentJSON)
                {
                    settings.Formatting = Formatting.Indented;
                }
            }
            return settings;
        }
    }
}<|MERGE_RESOLUTION|>--- conflicted
+++ resolved
@@ -73,7 +73,7 @@
             set;
         }
 
-#if NETSTANDARD
+#if NETSTANDARD1_6
         // Workaround for CoreCLR where FormatterServices.GetUninitializedObject is not public (but might change in RTM so we could remove this then).
         private static readonly Func<Type, object> getUninitializedObjectDelegate =
             (Func<Type, object>)
@@ -125,7 +125,6 @@
         private static readonly RuntimeTypeHandle charTypeHandle = typeof(char).TypeHandle;
         private static readonly RuntimeTypeHandle boolTypeHandle = typeof(bool).TypeHandle;
         private static readonly RuntimeTypeHandle objectTypeHandle = typeof(object).TypeHandle;
-        private static readonly RuntimeTypeHandle byteArrayTypeHandle = typeof(byte[]).TypeHandle;
 
         internal static CounterStatistic Copies;
         internal static CounterStatistic Serializations;
@@ -181,7 +180,7 @@
                 RegisterBuiltInSerializers();
                 UseStandardSerializer = useStandardSerializer;
 
-#if NETSTANDARD
+#if NETSTANDARD1_6
             if (!useJsonFallbackSerializer)
             {
                 logger.Warn(ErrorCode.SerMgr_UnavailableSerializer,
@@ -595,14 +594,7 @@
 
             return wasInDictionary;
         }
-<<<<<<< HEAD
-
-        /// <summary>
-        /// Looks for types with marked serializer and deserializer methods, and registers the ones found in a single batch.
-        /// </summary>  
-=======
                         
->>>>>>> c36feb85
         internal static void FindSerializationInfo(List<Type> typesToProcess)
         {
             lock(typeWriteLock)
@@ -889,7 +881,12 @@
                 typeInfo = type.GetTypeInfo();
             }
 
-            var constructor = TypeUtils.GetConstructorThatMatches(type, new[] { typeof(GrainReference) });
+            var constructor =
+                typeInfo.GetConstructor(
+                                BindingFlags.CreateInstance | BindingFlags.NonPublic | BindingFlags.Instance,
+                                null,
+                                new[] { typeof(GrainReference) },
+                                null);
 
             var ctorParam = Expression.Parameter(typeof(GrainReference), "grainRef");
             var lambda = Expression.Lambda(
@@ -1052,7 +1049,7 @@
                     return originalArray;
                 }
                 // A common special case
-                if (t.TypeHandle.Equals(byteArrayTypeHandle) && (originalArray.Rank == 1))
+                if ((original is byte[]) && (originalArray.Rank == 1))
                 {
                     var source = (byte[])original;
                     if (source.Length > LARGE_OBJECT_LIMIT)
@@ -1315,14 +1312,6 @@
                     stream.Write((byte[])array);
                     return;
                 }
-                if (et.TypeHandle.Equals(sbyteTypeHandle))
-                {
-                    stream.Write(SerializationTokenType.SpecifiedType);
-                    stream.Write(SerializationTokenType.SByteArray);
-                    stream.Write(array.Length);
-                    stream.Write((sbyte[])array);
-                    return;
-                }
                 if (et.TypeHandle.Equals(boolTypeHandle))
                 {
                     stream.Write(SerializationTokenType.SpecifiedType);
@@ -1811,7 +1800,7 @@
 
         #region Special case code for message headers
 
-        internal static void SerializeMessageHeaders(Message.HeadersContainer headers, BinaryTokenStreamWriter stream)
+        internal static void SerializeMessageHeaders(Dictionary<Message.Header, object> headers, BinaryTokenStreamWriter stream)
         {
             Stopwatch timer = null;
             if (StatisticsCollector.CollectSerializationStats)
@@ -1819,19 +1808,80 @@
                 timer = new Stopwatch();
                 timer.Start();
             }
-
-            var ser = GetSerializer(typeof(Message.HeadersContainer));
-            ser(headers, stream, typeof(Message.HeadersContainer));
+            SerializeMessageHeaderDictHelper(headers, stream);
 
             if (timer != null)
             {
                 timer.Stop();
                 HeaderSers.Increment();
+                HeaderSersNumHeaders.IncrementBy(headers.Count);
                 HeaderSerTime.IncrementBy(timer.ElapsedTicks);
             }
         }
 
-        internal static Message.HeadersContainer DeserializeMessageHeaders(BinaryTokenStreamReader stream)
+        private static void SerializeMessageHeaderDictHelper(Dictionary<Message.Header, object> headers, BinaryTokenStreamWriter stream)
+        {
+            stream.Write(SerializationTokenType.StringObjDict);
+            stream.Write(headers.Count);
+            foreach (var header in headers)
+            {
+                stream.Write((byte)header.Key);
+                SerializeMessageHeaderValueHelper(header.Value, stream);
+            }
+        }
+
+        private static void SerializeMessageHeaderListHelper(List<object> list, BinaryTokenStreamWriter stream)
+        {
+            stream.Write(SerializationTokenType.ObjList);
+            stream.Write(list.Count);
+            foreach (var item in list)
+                SerializeMessageHeaderValueHelper(item, stream);
+        }
+
+        private static void SerializeMessageHeaderValueHelper(object value, BinaryTokenStreamWriter stream)
+        {
+            if (value == null)
+            {
+                stream.WriteNull();
+                return;
+            }
+
+            if (value is Enum)
+            {
+                // Within message headers, enums get serialized as integers, and get re-cast in the code
+                stream.Write(SerializationTokenType.Int);
+                stream.Write(Convert.ToInt32(value));
+                return;
+            }
+
+            if (stream.TryWriteSimpleObject(value))
+                return;
+
+            if (value is Dictionary<Message.Header, object>)
+            {
+                SerializeMessageHeaderDictHelper((Dictionary<Message.Header, object>)value, stream);
+                return;
+            }
+
+            if (value is List<object>)
+            {
+                SerializeMessageHeaderListHelper((List<object>)value, stream);
+                return;
+            }
+
+            var t = value.GetType();
+            var ser = GetSerializer(t);
+            if (ser != null)
+            {
+                stream.WriteTypeHeader(t);
+                ser(value, stream, null);
+                return;
+            }
+
+            throw new ArgumentException("Invalid message header passed to SerializeMessageHeaders; type is " + value.GetType().Name, "value");
+        }
+
+        internal static Dictionary<Message.Header, object> DeserializeMessageHeaders(BinaryTokenStreamReader stream)
         {
             Stopwatch timer = null;
             if (StatisticsCollector.CollectSerializationStats)
@@ -1839,28 +1889,80 @@
                 timer = new Stopwatch();
                 timer.Start();
             }
-
-<<<<<<< HEAD
-             var des = GetDeserializer(typeof(Message.HeadersContainer));
-             var headers = (Message.HeadersContainer)des(typeof(Message.HeadersContainer), stream);
-=======
+            var token = stream.ReadToken();
+            if (token != SerializationTokenType.StringObjDict)
+            {
+                if (token == SerializationTokenType.SpecifiedType)
+                {
+                    Type t = null;
+                    try
+                    {
+                        t = stream.ReadSpecifiedTypeHeader();
+                    }
+                    catch (Exception) { }
+
                     if (t != null)
                         throw new SerializationException(String.Format("Introductory token for message headers is incorrect: token = {0}, SpecifiedTypeHeader = {1} ", token, t));
                 }
                 throw new SerializationException(String.Format("Introductory token for message headers is incorrect: {0}", token));
             }
             var result = DeserializeMessageHeaderDictHelper(stream);
->>>>>>> c36feb85
 
             if (timer != null)
             {
                 timer.Stop();
                 HeaderDesers.Increment();
+                HeaderDesersNumHeaders.IncrementBy(result.Count);
                 HeaderDeserTime.IncrementBy(timer.ElapsedTicks);
             }
-
-            return headers;
-            }
+            return result;
+        }
+
+        private static Dictionary<Message.Header, object> DeserializeMessageHeaderDictHelper(BinaryTokenStreamReader stream)
+        {
+            var count = stream.ReadInt();
+            var result = new Dictionary<Message.Header, object>(count);
+            for (var i = 0; i < count; i++)
+            {
+                var key = stream.ReadByte();
+                result.Add((Message.Header)key, DeserializeMessageHeaderHelper(stream));
+            }
+            return result;
+        }
+
+        private static List<object> DeserializeMessageHeaderListHelper(BinaryTokenStreamReader stream)
+        {
+            var count = stream.ReadInt();
+            var result = new List<object>(count);
+            for (var i = 0; i < count; i++)
+                result.Add(DeserializeMessageHeaderHelper(stream));
+
+            return result;
+        }
+
+
+        private static object DeserializeMessageHeaderHelper(BinaryTokenStreamReader stream)
+        {
+            object result;
+            SerializationTokenType token;
+            if (stream.TryReadSimpleType(out result, out token))
+                return result;
+
+            if (token == SerializationTokenType.ObjList)
+                return DeserializeMessageHeaderListHelper(stream);
+
+            if (token == SerializationTokenType.StringObjDict)
+                return DeserializeMessageHeaderDictHelper(stream);
+
+            if (token == SerializationTokenType.SpecifiedType)
+            {
+                var t = stream.ReadSpecifiedTypeHeader();
+                var des = GetDeserializer(t);
+                if (des != null)
+                    return des(t, stream);
+            }
+            throw new SerializationException(String.Format("Unexpected token {0} parsing message headers", token));
+        }
 
         private static bool TryLookupExternalSerializer(Type t, out IExternalSerializer serializer)
         {
@@ -1942,7 +2044,7 @@
             }
             else
             {
-#if NETSTANDARD
+#if NETSTANDARD1_6
                 throw new OrleansException("Can't use binary formatter as fallback serializer while running on .Net Core");
 #else
                 serializer = new BinaryFormatterSerializer();
