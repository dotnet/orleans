--- conflicted
+++ resolved
@@ -192,11 +192,6 @@
             return null;
         }
 
-<<<<<<< HEAD
-        public GuidId CreateSubscriptionId(StreamId streamId)
-        {
-            return GuidId.GetNewGuidId();
-=======
         public Task StartPullingAgents(
             string streamProviderName,
             StreamQueueBalancerType balancerType,
@@ -205,7 +200,11 @@
             TimeSpan initQueueTimeout)
         {
             return TaskDone.Done;
->>>>>>> f02e1fa8
+        }
+
+        public GuidId CreateSubscriptionId(StreamId streamId)
+        {
+            return GuidId.GetNewGuidId();
         }
     }
 }