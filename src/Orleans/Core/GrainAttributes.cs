--- conflicted
+++ resolved
@@ -160,163 +160,6 @@
         }
     }
 
-<<<<<<< HEAD
-    namespace CodeGeneration
-    {
-        /// <summary>
-        /// The TypeCodeOverrideAttribute attribute allows to specify the grain interface ID or the grain class type code
-        /// to override the default ones to avoid hash collisions
-        /// </summary>
-        [AttributeUsage(AttributeTargets.Interface | AttributeTargets.Class)]
-        public sealed class TypeCodeOverrideAttribute : Attribute
-        {
-            /// <summary>
-            /// Use a specific grain interface ID or grain class type code (e.g. to avoid hash collisions)
-            /// </summary>
-            public int TypeCode { get; private set; }
-
-            public TypeCodeOverrideAttribute(int typeCode)
-            {
-                TypeCode = typeCode;
-=======
-    namespace Placement
-    {
-        using Orleans.Runtime;
-
-        /// <summary>
-        /// Base for all placement policy marker attributes.
-        /// </summary>
-        [AttributeUsage(AttributeTargets.Class, AllowMultiple = false)]
-        public abstract class PlacementAttribute : Attribute
-        {
-            internal PlacementStrategy PlacementStrategy { get; private set; }
-
-            protected PlacementAttribute(PlacementStrategy placement)
-            {
-                if (placement == null) throw new ArgumentNullException(nameof(placement));
-
-                PlacementStrategy = placement;
->>>>>>> b23b8e23
-            }
-        }
-
-        /// <summary>
-<<<<<<< HEAD
-        /// Specifies the method id for the interface method which this attribute is declared on.
-        /// </summary>
-        /// <remarks>
-        /// Method ids must be unique for all methods in a given interface.
-        /// This attribute is only applicable for interface method declarations, not for method definitions on classes.
-        /// </remarks>
-        [AttributeUsage(AttributeTargets.Method)]
-        public sealed class MethodIdAttribute : Attribute
-        {
-            /// <summary>
-            /// Gets the method id for the interface method this attribute is declared on.
-            /// </summary>
-            public int MethodId { get; }
-
-            /// <summary>
-            /// Specifies the method id for the interface method which this attribute is declared on.
-            /// </summary>
-            /// <remarks>
-            /// Method ids must be unique for all methods in a given interface.
-            /// This attribute is only valid only on interface method declarations, not on method definitions.
-            /// </remarks>
-            /// <param name="methodId">The method id.</param>
-            public MethodIdAttribute(int methodId)
-            {
-                this.MethodId = methodId;
-=======
-        /// Marks a grain class as using the <c>RandomPlacement</c> policy.
-        /// </summary>
-        /// <remarks>
-        /// This is the default placement policy, so this attribute does not need to be used for normal grains.
-        /// </remarks>
-        [AttributeUsage(AttributeTargets.Class, AllowMultiple = false)]
-        public sealed class RandomPlacementAttribute : PlacementAttribute
-        {
-            public RandomPlacementAttribute() :
-                base(RandomPlacement.Singleton)
-            {
->>>>>>> b23b8e23
-            }
-        }
-
-        /// <summary>
-<<<<<<< HEAD
-        /// The VersionAttribute allows to specify the version number of the interface
-        /// </summary>
-        [AttributeUsage(AttributeTargets.Interface)]
-        public sealed class VersionAttribute : Attribute
-        {
-            public ushort Version { get; private set; }
-
-            public VersionAttribute(ushort version)
-            {
-                Version = version;
-            }
-        }
-
-        /// <summary>
-        /// Used to mark a method as providing a copier function for that type.
-        /// </summary>
-        [AttributeUsage(AttributeTargets.Method)]
-        public sealed class CopierMethodAttribute : Attribute
-        {
-        }
-
-        /// <summary>
-        /// Used to mark a method as providing a serializer function for that type.
-        /// </summary>
-        [AttributeUsage(AttributeTargets.Method)]
-        public sealed class SerializerMethodAttribute : Attribute
-        {
-        }
-
-        /// <summary>
-        /// Used to mark a method as providing a deserializer function for that type.
-        /// </summary>
-        [AttributeUsage(AttributeTargets.Method)]
-        public sealed class DeserializerMethodAttribute : Attribute
-        {
-=======
-        /// Marks a grain class as using the <c>HashBasedPlacement</c> policy.
-        /// </summary>
-        [AttributeUsage(AttributeTargets.Class, AllowMultiple = false)]
-        public sealed class HashBasedPlacementAttribute : PlacementAttribute
-        {
-			public HashBasedPlacementAttribute() :
-                base(HashBasedPlacement.Singleton)
-            {}
-        }
-
-        /// <summary>
-        /// Marks a grain class as using the <c>PreferLocalPlacement</c> policy.
-        /// </summary>
-        [AttributeUsage(AttributeTargets.Class, AllowMultiple = false)]
-        public sealed class PreferLocalPlacementAttribute : PlacementAttribute
-        {
-            public PreferLocalPlacementAttribute() :
-                base(PreferLocalPlacement.Singleton)
-            {
-            }
-        }
-
-        /// <summary>
-        /// Marks a grain class as using the <c>ActivationCountBasedPlacement</c> policy.
-        /// </summary>
-        [AttributeUsage(AttributeTargets.Class, AllowMultiple = false)]
-        public sealed class ActivationCountBasedPlacementAttribute : PlacementAttribute
-        {
-            public ActivationCountBasedPlacementAttribute() :
-                base(ActivationCountBasedPlacement.Singleton)
-            {
-            }
->>>>>>> b23b8e23
-        }
-    }
-
     namespace Providers
     {
         /// <summary>
