﻿<?xml version="1.0" encoding="utf-8"?>
<Project ToolsVersion="14.0" DefaultTargets="Build" xmlns="http://schemas.microsoft.com/developer/msbuild/2003">
  <Import Project="$(MSBuildExtensionsPath)\$(MSBuildToolsVersion)\Microsoft.Common.props" Condition="Exists('$(MSBuildExtensionsPath)\$(MSBuildToolsVersion)\Microsoft.Common.props')" />
  <PropertyGroup>
    <DownloadNuGetExe>true</DownloadNuGetExe>
  </PropertyGroup>
  <PropertyGroup>
    <Configuration Condition=" '$(Configuration)' == '' ">Debug</Configuration>
    <Platform>AnyCPU</Platform>
    <ProductVersion>10.0.20506</ProductVersion>
    <SchemaVersion>2.0</SchemaVersion>
    <ProjectGuid>{BC1BD60C-E7D8-4452-A21C-290AEC8E2E74}</ProjectGuid>
    <OutputType>Library</OutputType>
    <AppDesignerFolder>Properties</AppDesignerFolder>
    <RootNamespace>Orleans</RootNamespace>
    <AssemblyName>Orleans</AssemblyName>
    <TargetFrameworkVersion>v4.5.1</TargetFrameworkVersion>
    <FileAlignment>512</FileAlignment>
    <SignAssembly>false</SignAssembly>
    <TargetFrameworkProfile />
    <SolutionDir Condition="$(SolutionDir) == '' Or $(SolutionDir) == '*Undefined*'">..\</SolutionDir>
  </PropertyGroup>
  <PropertyGroup Condition="'$(Configuration)|$(Platform)' == 'Debug|AnyCPU'">
    <DebugSymbols>true</DebugSymbols>
    <OutputPath>bin\Debug\</OutputPath>
    <DefineConstants>TRACE;DEBUG</DefineConstants>
    <DebugType>full</DebugType>
    <PlatformTarget>AnyCPU</PlatformTarget>
    <CodeAnalysisUseTypeNameInSuppression>true</CodeAnalysisUseTypeNameInSuppression>
    <CodeAnalysisModuleSuppressionsFile>GlobalSuppressions.cs</CodeAnalysisModuleSuppressionsFile>
    <ErrorReport>prompt</ErrorReport>
    <CodeAnalysisRuleSet>MinimumRecommendedRules.ruleset</CodeAnalysisRuleSet>
    <RunCodeAnalysis>true</RunCodeAnalysis>
    <NoWarn>1591</NoWarn>
    <DocumentationFile>bin\Debug\Orleans.XML</DocumentationFile>
    <Prefer32Bit>false</Prefer32Bit>
    <WarningsAsErrors>4014</WarningsAsErrors>
    <CodeAnalysisIgnoreGeneratedCode>true</CodeAnalysisIgnoreGeneratedCode>
  </PropertyGroup>
  <PropertyGroup Condition="'$(Configuration)|$(Platform)' == 'Release|AnyCPU'">
    <OutputPath>bin\Release\</OutputPath>
    <DefineConstants>TRACE</DefineConstants>
    <Optimize>true</Optimize>
    <DebugType>pdbonly</DebugType>
    <PlatformTarget>AnyCPU</PlatformTarget>
    <CodeAnalysisUseTypeNameInSuppression>true</CodeAnalysisUseTypeNameInSuppression>
    <CodeAnalysisModuleSuppressionsFile>GlobalSuppressions.cs</CodeAnalysisModuleSuppressionsFile>
    <ErrorReport>prompt</ErrorReport>
    <CodeAnalysisRuleSet>AllRules.ruleset</CodeAnalysisRuleSet>
    <RunCodeAnalysis>false</RunCodeAnalysis>
    <NoWarn>1572,1573,1591</NoWarn>
    <DocumentationFile>bin\Release\Orleans.XML</DocumentationFile>
    <Prefer32Bit>false</Prefer32Bit>
    <WarningsAsErrors>4014</WarningsAsErrors>
  </PropertyGroup>
  <PropertyGroup Condition="'$(Bootstrap)' == 'true'">
    <OutputPath>$(BootstrapOutputPath)</OutputPath>
    <OutDir>$(BootstrapOutputPath)</OutDir>
    <IntermediateOutputPath>$(BootstrapOutputPath)Intermediate\</IntermediateOutputPath>
  </PropertyGroup>
  <ItemGroup>
    <Reference Include="Microsoft.CSharp" />
    <Reference Include="System" />
    <Reference Include="System.Management" />
    <Reference Include="System.Xml" />
  </ItemGroup>
  <ItemGroup>
    <Compile Include="AssemblyLoader\TypeMetadataCache.cs" />
    <Compile Include="AssemblyLoader\AssemblyProcessor.cs" />
    <Compile Include="Async\AsyncBatchedContinuationQueue.cs" />
    <Compile Include="Async\BatchWorker.cs" />
    <Compile Include="Async\MultiTaskCompletionSource.cs" />
    <Compile Include="Async\AsyncSerialExecutor.cs" />
    <Compile Include="Async\AsyncExecutorWithRetries.cs" />
    <Compile Include="Async\AsyncLock.cs" />
    <Compile Include="Async\AsyncPipeline.cs" />
    <Compile Include="Cancellation\GrainCancellationToken.cs" />
    <Compile Include="Async\TaskUtility.cs" />
    <Compile Include="Async\UnobservedExceptionsHandlerClass.cs" />
    <Compile Include="Async\TaskExtensions.cs" />
    <Compile Include="CodeGeneration\GeneratedAssembly.cs" />
    <Compile Include="CodeGeneration\GenericMethodInvoker.cs" />
    <Compile Include="Configuration\GrainServiceConfiguration.cs" />
    <Compile Include="Core\ClientBuilder.cs" />
    <Compile Include="Core\ClientBuilderExtensions.cs" />
    <Compile Include="Core\GrainCasterFactory.cs" />
    <Compile Include="Core\IClientBuilder.cs" />
    <Compile Include="Core\IClusterConnectionStatusListener.cs" />
    <Compile Include="Core\IInternalGrainFactory.cs" />
    <Compile Include="Core\IInternalClusterClient.cs" />
    <Compile Include="Core\IClusterClient.cs" />
    <Compile Include="Core\ClusterClient.cs" />
    <Compile Include="LogConsistency\ILogConsistencyDiagnostics.cs" />
    <Compile Include="Logging\LoggerExtensions.cs" />
    <Compile Include="Logging\LoggerImpl.cs" />
    <Compile Include="Logging\LogFormatter.cs" />
    <Compile Include="Logging\LogManager.cs" />
    <Compile Include="LogConsistency\ConnectionIssues.cs" />
    <Compile Include="LogConsistency\IConnectionIssueListener.cs" />
    <Compile Include="Messaging\MessageFactory.cs" />
    <Compile Include="MultiCluster\IMultiClusterGatewayInfo.cs" />
    <Compile Include="CodeGeneration\CodeGeneratorManager.cs" />
    <Compile Include="CodeGeneration\GrainState.cs" />
    <Compile Include="CodeGeneration\ICodeGeneratorCache.cs" />
    <Compile Include="CodeGeneration\IGrainMethodInvoker.cs" />
    <Compile Include="CodeGeneration\IRuntimeCodeGenerator.cs" />
    <Compile Include="CodeGeneration\ISourceCodeGenerator.cs" />
    <Compile Include="CodeGeneration\KnownAssemblyAttribute.cs" />
    <Compile Include="CodeGeneration\OrleansCodeGenerationTargetAttribute.cs" />
    <Compile Include="CodeGeneration\ConsiderForCodeGenerationAttribute.cs" />
    <Compile Include="CodeGeneration\SkipCodeGenerationAttribute.cs" />
    <Compile Include="CodeGeneration\IGrainState.cs" />
    <Compile Include="CodeGeneration\TypeFormattingOptions.cs" />
    <Compile Include="Configuration\ConfigurationExtensions.cs" />
    <Compile Include="Core\IGrainInvokeInterceptor.cs" />
    <Compile Include="Core\InterceptedMethodInvoker.cs" />
    <Compile Include="Core\InterceptedMethodInvokerCache.cs" />
    <Compile Include="Core\IStatefulGrain.cs" />
    <Compile Include="GrainDirectory\MultiClusterStatus.cs" />
    <Compile Include="LogConsistency\ILogViewAdaptorHost.cs" />
    <Compile Include="Providers\ProviderStateManager.cs" />
    <Compile Include="Runtime\IGrainReferenceConverter.cs" />
    <Compile Include="Runtime\IGrainTimer.cs" />
    <Compile Include="Runtime\ILocalSiloDetails.cs" />
    <Compile Include="Runtime\OrleansThreadPool.cs" />
    <Compile Include="Runtime\RingRange.cs" />
    <Compile Include="Serialization\ILBasedExceptionSerializer.cs" />
    <Compile Include="Serialization\IExternalSerializer.cs" />
    <Compile Include="Configuration\LimitNames.cs" />
    <Compile Include="Configuration\LimitValue.cs" />
    <Compile Include="Core\Exceptions.cs" />
    <Compile Include="Core\GrainStateStorageBridge.cs" />
    <Compile Include="Core\IGrainIdentity.cs" />
    <Compile Include="MultiCluster\MultiClusterConfiguration.cs" />
    <Compile Include="MultiCluster\IProtocolParticipant.cs" />
    <Compile Include="LogConsistency\ILogViewAdaptor.cs" />
    <Compile Include="LogConsistency\ILogConsistentGrain.cs" />
    <Compile Include="Core\IStorage.cs" />
    <Compile Include="GlobalSuppressions.cs" />
    <Compile Include="GrainDirectory\MultiClusterRegistrationStrategy.cs" />
    <Compile Include="GrainDirectory\GlobalSingleInstanceRegistration.cs" />
    <Compile Include="GrainDirectory\IGrainDirectory.cs" />
    <Compile Include="GrainDirectory\IGrainRegistrar.cs" />
    <Compile Include="GrainDirectory\ClusterLocalRegistration.cs" />
    <Compile Include="IDs\GuidId.cs" />
    <Compile Include="Messaging\GatewayManager.cs" />
    <Compile Include="Messaging\IncomingMessageBuffer.cs" />
    <Compile Include="Messaging\RequestInvocationHistory.cs" />
    <Compile Include="Messaging\Response.cs" />
    <Compile Include="Providers\IControllable.cs" />
    <Compile Include="LogConsistency\ILogConsistencyProvider.cs" />
    <Compile Include="Providers\StorageProviderUtils.cs" />
    <Compile Include="LogConsistency\ILogConsistencyProtocolServices.cs" />
    <Compile Include="Runtime\IAddressable.cs" />
    <Compile Include="Placement\PreferLocalPlacement.cs" />
    <Compile Include="AssemblyLoader\AssemblyLoader.cs" />
    <Compile Include="Providers\IMemoryStorageGrain.cs" />
    <Compile Include="AssemblyLoader\CachedReflectionOnlyTypeResolver.cs" />
    <Compile Include="Runtime\IActivationData.cs" />
    <Compile Include="IDs\UniqueKey.cs" />
    <Compile Include="Core\IGrainFactory.cs" />
    <Compile Include="Runtime\IGrainRuntime.cs" />
    <Compile Include="Serialization\ILBasedSerializer.cs" />
    <Compile Include="Serialization\ILFieldBuilder.cs" />
    <Compile Include="Serialization\ILGenerationException.cs" />
    <Compile Include="Serialization\ILSerializerGenerator.cs" />
    <Compile Include="Serialization\ILDelegateBuilder.cs" />
    <Compile Include="Serialization\IOnDeserialized.cs" />
    <Compile Include="Serialization\OrleansJsonSerializer.cs" />
    <Compile Include="Serialization\BinaryFormatterSerializer.cs" />
    <Compile Include="Services\IGrainServiceClient.cs" />
    <Compile Include="Services\IGrainService.cs" />
    <Compile Include="Serialization\RemoteNonDeserializableException.cs" />
    <Compile Include="Serialization\TypeSerializer.cs" />
    <Compile Include="Streams\Core\IStreamSubscriptionManager.cs" />
    <Compile Include="Streams\Core\IStreamSubscriptionManagerAdmin.cs" />
    <Compile Include="Streams\Core\IStreamSubscriptionManagerRetriever.cs" />
    <Compile Include="Streams\Core\StreamSubscription.cs" />
    <Compile Include="Streams\Core\StreamSubscriptionManager.cs" />
    <Compile Include="Streams\Core\StreamSubscriptionManagerAdmin.cs" />
    <Compile Include="Streams\Core\SubscriptionChangeHandler.cs" />
    <Compile Include="Streams\Providers\StreamProviderManagerExtensions.cs" />
<<<<<<< HEAD
    <Compile Include="Utils\InterlockedExchangeLock.cs" />
=======
    <Compile Include="Streams\Providers\StreamProviderUtils.cs" />
    <Compile Include="Streams\PubSub\StreamSubscriptionManagerExtensions.cs" />
    <Compile Include="Utils\Factory.cs" />
    <Compile Include="Utils\IKeyedServiceCollection.cs" />
>>>>>>> 1ccec7b2
    <Compile Include="Utils\ReferenceEqualsComparer.cs" />
    <Compile Include="Serialization\ReflectedSerializationMethodInfo.cs" />
    <Compile Include="Streams\Core\StreamIdentity.cs" />
    <Compile Include="Streams\Internal\StreamHandshakeToken.cs" />
    <Compile Include="Streams\PersistentStreams\IDeploymentConfiguration.cs" />
    <Compile Include="Streams\PersistentStreams\IStreamQueueCheckpointer.cs" />
    <Compile Include="Streams\PersistentStreams\NoOpStreamFailureHandler.cs" />
    <Compile Include="Streams\PersistentStreams\IStreamFailureHandler.cs" />
    <Compile Include="Streams\PersistentStreams\StreamEventDeliveryFailureException.cs" />
    <Compile Include="Streams\Predicates\DefaultStreamFilterPredicateWrapper.cs" />
    <Compile Include="Streams\PubSub\FaultedSubscriptionException.cs" />
    <Compile Include="SystemTargetInterfaces\IClusterGrainDirectory.cs" />
    <Compile Include="SystemTargetInterfaces\ILogConsistencyProtocolGateway.cs" />
    <Compile Include="Streams\PubSub\ImplicitStreamPubSub.cs" />
    <Compile Include="Streams\PubSub\StreamPubSubImpl.cs" />
    <Compile Include="Streams\QueueAdapters\IQueueFlowController.cs" />
    <Compile Include="Streams\QueueAdapters\AggregatedQueueFlowController.cs" />
    <Compile Include="SystemTargetInterfaces\IStreamProviderManagerAgent.cs" />
    <Compile Include="Telemetry\Consumers\ConsoleTelemetryConsumer.cs" />
    <Compile Include="Telemetry\Consumers\FileTelemetryConsumer.cs" />
    <Compile Include="Telemetry\Consumers\TraceTelemetryConsumer.cs" />
    <Compile Include="Telemetry\IDependencyTelemetryConsumer.cs" />
    <Compile Include="Telemetry\IEventTelemetryConsumer.cs" />
    <Compile Include="Telemetry\IExceptionTelemetryConsumer.cs" />
    <Compile Include="Telemetry\IMetricTelemetryConsumer.cs" />
    <Compile Include="Telemetry\IRequestTelemetryConsumer.cs" />
    <Compile Include="Telemetry\ITelemetryConsumer.cs" />
    <Compile Include="Telemetry\ITraceTelemetryConsumer.cs" />
    <Compile Include="Telemetry\Severity.cs" />
    <Compile Include="Telemetry\TraceParserUtils.cs" />
    <Compile Include="Cancellation\GrainCancellationTokenSource.cs" />
    <Compile Include="SystemTargetInterfaces\IMultiClusterGossipService.cs" />
    <Compile Include="Cancellation\ICancellationSourcesExtension.cs" />
    <Compile Include="Timers\IReminderRegistry.cs" />
    <Compile Include="Runtime\IRuntimeClient.cs" />
    <Compile Include="Runtime\IGrainExtension.cs" />
    <Compile Include="Timers\ITimerRegistry.cs" />
    <Compile Include="Statistics\StageAnalysis.cs" />
    <Compile Include="Core\GrainFactory.cs" />
    <Compile Include="Runtime\HashRing.cs" />
    <Compile Include="Statistics\AverageTimeSpanStatistic.cs" />
    <Compile Include="Statistics\StorageStatisticsGroup.cs" />
    <Compile Include="Core\GrainExtensions.cs" />
    <Compile Include="Runtime\IConsistentRingProviderForGrains.cs" />
    <Compile Include="AssemblyLoader\AssemblyLoaderCriteria.cs" />
    <Compile Include="AssemblyLoader\AssemblyLoaderReflectionCriterion.cs" />
    <Compile Include="AssemblyLoader\AssemblyLoaderPathNameCriterion.cs" />
    <Compile Include="AssemblyLoader\AssemblyLoaderCriterion.cs" />
    <Compile Include="Providers\StatisticsProviderManager.cs" />
    <Compile Include="AssemblyLoader\CachedTypeResolver.cs" />
    <Compile Include="Configuration\MessagingConfiguration.cs" />
    <Compile Include="Configuration\ProviderConfiguration.cs" />
    <Compile Include="Configuration\IStatisticsConfiguration.cs" />
    <Compile Include="Configuration\ApplicationConfiguration.cs" />
    <Compile Include="Providers\ILocalDataStore.cs" />
    <Compile Include="Streams\Core\AsyncObservableExtensions.cs" />
    <Compile Include="Streams\Core\StreamSubscriptionHandleExtensions.cs" />
    <Compile Include="Streams\Internal\GenericAsyncObserver.cs" />
    <Compile Include="Streams\Internal\IInternalAsyncObservable.cs" />
    <Compile Include="Streams\Internal\IInternalStreamProvider.cs" />
    <Compile Include="Streams\Internal\StreamSubscriptionHandleImpl.cs" />
    <Compile Include="Streams\PersistentStreams\IStreamQueueBalancer.cs" />
    <Compile Include="Streams\PersistentStreams\PersistentStreamProvider.cs" />
    <Compile Include="Streams\PersistentStreams\StreamConsumerCollection.cs" />
    <Compile Include="Streams\PersistentStreams\StreamQueueBalancerType.cs" />
    <Compile Include="Streams\Predicates\FilterPredicateWrapperData.cs" />
    <Compile Include="Streams\Predicates\IStreamFilterPredicateWrapper.cs" />
    <Compile Include="Streams\Core\IAsyncObservable.cs" />
    <Compile Include="Streams\Internal\IStreamControl.cs" />
    <Compile Include="Streams\Core\IStreamIdentity.cs" />
    <Compile Include="Streams\Providers\StreamProviderDirection.cs" />
    <Compile Include="Streams\Providers\IStreamProviderImpl.cs" />
    <Compile Include="Streams\Providers\IStreamProviderManager.cs" />
    <Compile Include="Streams\Providers\IStreamProviderRuntime.cs" />
    <Compile Include="Streams\QueueAdapters\HashRingBasedStreamQueueMapper.cs" />
    <Compile Include="Streams\QueueAdapters\DataNotAvailableException.cs" />
    <Compile Include="Streams\QueueAdapters\IConsistentRingStreamQueueMapper.cs" />
    <Compile Include="Streams\QueueAdapters\QueueAdapterConstants.cs" />
    <Compile Include="Streams\QueueAdapters\IQueueCache.cs" />
    <Compile Include="Streams\QueueAdapters\IQueueAdapterCache.cs" />
    <Compile Include="Streams\QueueAdapters\IQueueAdapterReceiver.cs" />
    <Compile Include="Streams\QueueAdapters\IQueueCacheCursor.cs" />
    <Compile Include="Streams\Predicates\OrFilter.cs" />
    <Compile Include="Streams\PubSub\ImplicitStreamSubscriberTable.cs" />
    <Compile Include="Streams\PubSub\PubSubPublisherState.cs" />
    <Compile Include="Streams\PubSub\GrainBasedPubSubRuntime.cs" />
    <Compile Include="Providers\IBootstrapProvider.cs" />
    <Compile Include="Providers\ClientProviderRuntime.cs" />
    <Compile Include="Providers\IOrleansProvider.cs" />
    <Compile Include="Providers\IProviderRuntime.cs" />
    <Compile Include="Statistics\ThreadCycleStopWatch.cs" />
    <Compile Include="Streams\PubSub\PubSubSubscriptionState.cs" />
    <Compile Include="Streams\QueueAdapters\QueueCacheMissException.cs" />
    <Compile Include="Streams\PubSub\SubscriptionMarker.cs" />
    <Compile Include="Streams\SimpleMessageStream\SimpleMessageStreamProducer.cs" />
    <Compile Include="Streams\QueueAdapters\IBatchContainer.cs" />
    <Compile Include="Streams\QueueAdapters\IQueueAdapter.cs" />
    <Compile Include="Streams\QueueAdapters\IQueueAdapterFactory.cs" />
    <Compile Include="Streams\SimpleMessageStream\SimpleMessageStreamProvider.cs" />
    <Compile Include="Streams\Internal\StreamConsumer.cs" />
    <Compile Include="Streams\Internal\StreamConsumerExtension.cs" />
    <Compile Include="Streams\Internal\StreamDirectory.cs" />
    <Compile Include="Streams\Internal\StreamImpl.cs" />
    <Compile Include="Streams\SimpleMessageStream\SimpleMessageStreamProducerExtension.cs" />
    <Compile Include="Streams\PersistentStreams\IPersistentStreamPullingAgent.cs" />
    <Compile Include="Streams\PersistentStreams\PersistentStreamProducer.cs" />
    <Compile Include="Streams\QueueAdapters\IStreamQueueMapper.cs" />
    <Compile Include="Streams\PersistentStreams\QueueStreamDataStructures.cs" />
    <Compile Include="IDs\QueueId.cs" />
    <Compile Include="IDs\StreamId.cs" />
    <Compile Include="Streams\Internal\IStreamGrainExtensions.cs" />
    <Compile Include="Streams\PubSub\IPubSubRendezvousGrain.cs" />
    <Compile Include="Streams\Core\StreamSequenceToken.cs" />
    <Compile Include="Streams\Core\StreamSubscriptionHandle.cs" />
    <Compile Include="Timers\AsyncTaskSafeTimer.cs" />
    <Compile Include="Utils\ServiceCollectionExtensions.cs" />
    <Compile Include="Utils\SetExtensions.cs" />
    <Compile Include="Placement\ActivationCountBasedPlacement.cs" />
    <Compile Include="Placement\StatelessWorkerPlacement.cs" />
    <Compile Include="Placement\PlacementStrategy.cs" />
    <Compile Include="Placement\RandomPlacement.cs" />
    <Compile Include="Placement\SystemPlacement.cs" />
    <Compile Include="Statistics\ApplicationRequestsStatisticsGroup.cs" />
    <Compile Include="Statistics\AverageValueStatistic.cs" />
    <Compile Include="Statistics\QueueTrackingStatistic.cs" />
    <Compile Include="Statistics\StatisticsCollector.cs" />
    <Compile Include="Statistics\ThreadTrackingStatistic.cs" />
    <Compile Include="Statistics\TimeInterval.cs" />
    <Compile Include="Statistics\MessagingProcessingStatisticsGroup.cs" />
    <Compile Include="Messaging\GatewayClientReceiver.cs" />
    <Compile Include="Messaging\GatewayConnection.cs" />
    <Compile Include="Runtime\GrainInterfaceMap.cs" />
    <Compile Include="Messaging\OutgoingMessageSender.cs" />
    <Compile Include="Streams\Core\IAsyncObserver.cs" />
    <Compile Include="Runtime\ITypeManager.cs" />
    <Compile Include="Statistics\ClientStatisticsManager.cs" />
    <Compile Include="Statistics\HistogramValueStatistic.cs" />
    <Compile Include="Statistics\StatisticNames.cs" />
    <Compile Include="Statistics\SchedulerStatisticsGroup.cs" />
    <Compile Include="Statistics\NetworkingStatisticsGroup.cs" />
    <Compile Include="Statistics\FloatValueStatistic.cs" />
    <Compile Include="Statistics\LogStatistics.cs" />
    <Compile Include="Statistics\RuntimeStatisticsGroup.cs" />
    <Compile Include="Statistics\ClientTableStatistics.cs" />
    <Compile Include="Core\Immutable.cs" />
    <Compile Include="Providers\ProviderLoader.cs" />
    <Compile Include="Providers\ProviderTypeLoader.cs" />
    <Compile Include="Messaging\IOutgoingMessage.cs" />
    <Compile Include="IDs\JenkinsHash.cs" />
    <Compile Include="Streams\Core\IAsyncStream.cs" />
    <Compile Include="Streams\Providers\IStreamProvider.cs" />
    <Compile Include="Providers\IStorageProvider.cs" />
    <Compile Include="Streams\Providers\StreamProviderManager.cs" />
    <Compile Include="SystemTargetInterfaces\ICatalog.cs" />
    <Compile Include="SystemTargetInterfaces\IMembershipTable.cs" />
    <Compile Include="SystemTargetInterfaces\IManagementGrain.cs" />
    <Compile Include="SystemTargetInterfaces\IMembershipService.cs" />
    <Compile Include="SystemTargetInterfaces\IReminderTable.cs" />
    <Compile Include="SystemTargetInterfaces\IReminderService.cs" />
    <Compile Include="SystemTargetInterfaces\IRemoteGrainDirectory.cs" />
    <Compile Include="SystemTargetInterfaces\IDeploymentLoadPublisher.cs" />
    <Compile Include="SystemTargetInterfaces\ISiloControl.cs" />
    <Compile Include="SystemTargetInterfaces\ISystemTarget.cs" />
    <Compile Include="Timers\IRemindable.cs" />
    <Compile Include="Statistics\MessagingStatisticsGroup.cs" />
    <Compile Include="Statistics\StringValueStatistic.cs" />
    <Compile Include="Messaging\GatewayProviderFactory.cs" />
    <Compile Include="Messaging\BufferPool.cs" />
    <Compile Include="Statistics\IPerformanceMetrics.cs" />
    <Compile Include="Configuration\LimitManager.cs" />
    <Compile Include="Timers\SafeTimerBase.cs" />
    <Compile Include="Timers\SafeTimer.cs" />
    <Compile Include="Utils\StandardExtensions.cs" />
    <Compile Include="Runtime\GrainReferenceCache.cs" />
    <Compile Include="Runtime\RequestContext.cs" />
    <Compile Include="Logging\ErrorCodes.cs" />
    <Compile Include="Messaging\IGatewayListProvider.cs" />
    <Compile Include="Statistics\CounterStatistic.cs" />
    <Compile Include="Statistics\IntValueStatistic.cs" />
    <Compile Include="Runtime\RuntimeVersion.cs" />
    <Compile Include="Utils\SafeRandom.cs" />
    <Compile Include="Serialization\BinaryTokenStreamReader.cs" />
    <Compile Include="Serialization\BinaryTokenStreamWriter.cs" />
    <Compile Include="Serialization\SerializationTokenType.cs" />
    <Compile Include="Serialization\TypeUtilities.cs" />
    <Compile Include="Runtime\ISchedulingContext.cs" />
    <Compile Include="Runtime\SiloStatus.cs" />
    <Compile Include="Core\GrainClient.cs" />
    <Compile Include="Runtime\OutsideRuntimeClient.cs" />
    <Compile Include="Runtime\CallbackData.cs" />
    <Compile Include="Core\GrainAttributes.cs" />
    <Compile Include="CodeGeneration\GrainFactoryBase.cs" />
    <Compile Include="Runtime\IClientObserverRegistrar.cs" />
    <Compile Include="Logging\ILogConsumer.cs" />
    <Compile Include="CodeGeneration\ActivationAttribute.cs" />
    <Compile Include="Core\IGrainObserver.cs" />
    <Compile Include="Core\IGrain.cs" />
    <Compile Include="Messaging\ProxiedMessageCenter.cs" />
    <Compile Include="Messaging\SocketManager.cs" />
    <Compile Include="Async\ObserverSubscriptionManager.cs" />
    <Compile Include="CodeGeneration\GrainInterfaceUtils.cs" />
    <Compile Include="IDs\ActivationAddress.cs" />
    <Compile Include="IDs\ActivationId.cs" />
    <Compile Include="Runtime\AsynchAgent.cs" />
    <Compile Include="Runtime\AsynchQueueAgent.cs" />
    <Compile Include="Messaging\ByteArrayBuilder.cs" />
    <Compile Include="Configuration\ClientConfiguration.cs" />
    <Compile Include="Configuration\ConfigUtilities.cs" />
    <Compile Include="Configuration\GlobalConfiguration.cs" />
    <Compile Include="Configuration\ITraceConfiguration.cs" />
    <Compile Include="Configuration\NodeConfiguration.cs" />
    <Compile Include="Configuration\ClusterConfiguration.cs" />
    <Compile Include="Logging\ConsoleText.cs" />
    <Compile Include="Runtime\Constants.cs" />
    <Compile Include="Messaging\CorrelationId.cs" />
    <Compile Include="IDs\GrainId.cs" />
    <Compile Include="Messaging\IMessageCenter.cs" />
    <Compile Include="IDs\Interner.cs" />
    <Compile Include="Placement\PlacementResult.cs" />
    <Compile Include="Logging\TraceLogger.cs" />
    <Compile Include="Utils\LRU.cs" />
    <Compile Include="Messaging\Message.cs" />
    <Compile Include="Logging\Logger.cs" />
    <Compile Include="CodeGeneration\InvokeMethodRequest.cs" />
    <Compile Include="IDs\SiloAddress.cs" />
    <Compile Include="Runtime\SystemStatus.cs" />
    <Compile Include="CodeGeneration\TypeUtils.cs" />
    <Compile Include="IDs\UniqueIdentifier.cs" />
    <Compile Include="Runtime\RuntimeContext.cs" />
    <Compile Include="Serialization\BuiltInTypes.cs" />
    <Compile Include="Serialization\DeserializationContext.cs" />
    <Compile Include="Serialization\SerializationContext.cs" />
    <Compile Include="Serialization\SerializationManager.cs" />
    <Compile Include="Core\Grain.cs" />
    <Compile Include="Runtime\GrainReference.cs" />
    <Compile Include="Properties\AssemblyInfo.cs" />
    <Compile Include="Utils\TimerWheel.cs" />
    <Compile Include="Utils\Utils.cs" />
    <Compile Include="..\Build\GlobalAssemblyInfo.cs">
      <Link>Properties\GlobalAssemblyInfo.cs</Link>
    </Compile>
  </ItemGroup>
  <ItemGroup>
    <Content Include="..\Orleans.SDK.targets">
      <Link>Orleans.SDK.targets</Link>
      <CopyToOutputDirectory>PreserveNewest</CopyToOutputDirectory>
      <SubType>Designer</SubType>
    </Content>
    <Content Include="Configuration\OrleansConfiguration.xsd">
      <SubType>Designer</SubType>
      <CopyToOutputDirectory>PreserveNewest</CopyToOutputDirectory>
    </Content>
  </ItemGroup>
  <ItemGroup>
    <None Include="project.json" />
  </ItemGroup>
  <Import Project="$(MSBuildToolsPath)\Microsoft.CSharp.targets" />
  <Target Name="GenerateVersionNumber" BeforeTargets="VersionInit" Condition="'$(BuildingInsideVisualStudio)' != 'true'" Outputs="$(SolutionDir)Build\Version.txt">
    <PropertyGroup Condition="'$(BuildNumber)' == ''">
      <BuildNumber>1</BuildNumber>
    </PropertyGroup>
  </Target>
  <Target Name="VersionInit" BeforeTargets="BeforeBuild">
    <Copy SourceFiles="$(SolutionDir)NuGet\EmptyFile.cs" DestinationFolder="$(TargetDir)" ContinueOnError="true" />
  </Target>
  <Target Name="LogBuildProperties" BeforeTargets="CoreCompile" AfterTargets="VersionInit">
    <!-- Show values of some useful properties -->
    <Message Importance="high" Text="Orleans.csproj -- Build Properties =  &#xD;&#xA;TeamProject=$(TeamProject)&#xD;&#xA;SolutionRoot=$(SolutionRoot)&#xD;&#xA;SourcesDirectory=$(SourcesDirectory)&#xD;&#xA;BinariesDirectory=$(BinariesDirectory)&#xD;&#xA;BinariesRoot=$(BinariesRoot)&#xD;&#xA;BuildDirectory=$(BuildDirectory)&#xD;&#xA;BuildProjectFolderPath=$(BuildProjectFolderPath)&#xD;&#xA;MSBuildProjectDirectory=$(MSBuildProjectDirectory)&#xD;&#xA;OutputPath=$(OutputPath)&#xD;&#xA;OutDir=$(OutDir)&#xD;&#xA;DropLocation=$(DropLocation)&#xD;&#xA;PackagesDirectory=$(PackagesDirectory)&#xD;&#xA;BuildNumber=$(BuildNumber)&#xD;&#xA;builduri=$(builduri)&#xD;&#xA;BuildUri=$(BuildUri)&#xD;&#xA;MSBuildForwardPropertiesFromChild=$(MSBuildForwardPropertiesFromChild)&#xD;&#xA;BuildingInsideVisualStudio=$(BuildingInsideVisualStudio)&#xD;&#xA;IsDesktopBuild=$(IsDesktopBuild)" />
  </Target>
  <Target Name="OrleansDllBootstrapUsingCodeGen" AfterTargets="BeforeCompile" BeforeTargets="CoreCompile" Inputs="@(ReferencePath)" Outputs="$(IntermediateOutputPath)$(TargetName).orleans.g.cs" Condition="'$(Bootstrap)' != 'true'">
    <Message Text="[OrleansDllBootstrapUsingCodeGen] - Bootstrapping the Orleans.dll" Importance="high" />
    <PropertyGroup>
      <BootstrapOutputPath>$(OutDir)Bootstrap\</BootstrapOutputPath>
      <BootstrapOutputPath Condition="'$(BuildingInsideVisualStudio)' == 'true'">$(ProjectDir)$(OutDir)Bootstrap\</BootstrapOutputPath>
      <ExcludeCodeGen>$(DefineConstants);EXCLUDE_CODEGEN</ExcludeCodeGen>
    </PropertyGroup>
    <Message Text="[OrleansDllBootstrapUsingCodeGen] - OutputPath: $(BootstrapOutputPath)" Importance="high" />
    <!-- Compile code generator -->
    <Message Text="[OrleansDllBootstrapUsingCodeGen] - Compiling Orleans.dll for bootstrap" Importance="high" />
    <MSBuild Projects="$(MSBuildProjectFullPath)" Targets="Build" Properties="Bootstrap=true;BootstrapOutputPath=$(BootstrapOutputPath);DefineConstants=$(ExcludeCodeGen)" UnloadProjectsOnCompletion="true" UseResultsCache="false" />
    <Message Text="[OrleansDllBootstrapUsingCodeGen] - Compiling code generators for bootstrap" Importance="high" />
    <MSBuild Projects="$(ProjectDir)\..\OrleansCodeGenerator\OrleansCodeGenerator.csproj" Targets="Build" Properties="Bootstrap=true;BootstrapOutputPath=$(BootstrapOutputPath);OutputPath=$(BootstrapOutputPath);OutDir=$(BootstrapOutputPath);DefineConstants=$(ExcludeCodeGen)" UnloadProjectsOnCompletion="true" UseResultsCache="false" />
    <MSBuild Projects="$(ProjectDir)\..\ClientGenerator\ClientGenerator.csproj" Targets="Build" Properties="Bootstrap=true;BootstrapOutputPath=$(BootstrapOutputPath);OutputPath=$(BootstrapOutputPath);OutDir=$(BootstrapOutputPath);DefineConstants=$(ExcludeCodeGen)" UnloadProjectsOnCompletion="true" UseResultsCache="false" />
    <!-- Finally invoke code generator on the recently built Orleans.dll -->
    <Message Text="[OrleansDllBootstrapUsingCodeGen] - Preprocessing $(TargetName)$(TargetExt) with ClientGenerator.exe" Importance="high" />
    <PropertyGroup>
      <ArgsFile>$(IntermediateOutputPath)$(TargetName).orleans.g.args.txt</ArgsFile>
      <CodeGenFilename>$(IntermediateOutputPath)$(TargetName).orleans.g.cs</CodeGenFilename>
    </PropertyGroup>
    <ItemGroup>
      <CodeGenArgs Include="/in:$(BootstrapOutputPath)$(TargetName)$(TargetExt)" />
      <CodeGenArgs Include="/out:$(CodeGenFilename)" />
      <CodeGenArgs Include="@(ReferencePath->'/r:%(Identity)')" />
    </ItemGroup>
    <WriteLinesToFile Overwrite="true" File="$(ArgsFile)" Lines="@(CodeGenArgs)" />
    <Message Text="[OrleansDllBootstrapUsingCodeGen] - Invoking Code Generator" />
    <Exec Command="&quot;$(BootstrapOutputPath)ClientGenerator.exe&quot; &quot;@$(ArgsFile)&quot;" Outputs="$(CodeGenFilename)">
      <Output TaskParameter="Outputs" ItemName="Compile" />
      <Output TaskParameter="Outputs" ItemName="FileWrites" />
    </Exec>
  </Target>
</Project><|MERGE_RESOLUTION|>--- conflicted
+++ resolved
@@ -180,14 +180,11 @@
     <Compile Include="Streams\Core\StreamSubscriptionManagerAdmin.cs" />
     <Compile Include="Streams\Core\SubscriptionChangeHandler.cs" />
     <Compile Include="Streams\Providers\StreamProviderManagerExtensions.cs" />
-<<<<<<< HEAD
     <Compile Include="Utils\InterlockedExchangeLock.cs" />
-=======
     <Compile Include="Streams\Providers\StreamProviderUtils.cs" />
     <Compile Include="Streams\PubSub\StreamSubscriptionManagerExtensions.cs" />
     <Compile Include="Utils\Factory.cs" />
     <Compile Include="Utils\IKeyedServiceCollection.cs" />
->>>>>>> 1ccec7b2
     <Compile Include="Utils\ReferenceEqualsComparer.cs" />
     <Compile Include="Serialization\ReflectedSerializationMethodInfo.cs" />
     <Compile Include="Streams\Core\StreamIdentity.cs" />
