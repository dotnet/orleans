﻿<?xml version="1.0" encoding="utf-8"?>
<Project ToolsVersion="14.0" DefaultTargets="Build" xmlns="http://schemas.microsoft.com/developer/msbuild/2003">
  <Import Project="$(MSBuildExtensionsPath)\$(MSBuildToolsVersion)\Microsoft.Common.props" Condition="Exists('$(MSBuildExtensionsPath)\$(MSBuildToolsVersion)\Microsoft.Common.props')" />
  <PropertyGroup>
    <DownloadNuGetExe>true</DownloadNuGetExe>
  </PropertyGroup>
  <PropertyGroup>
    <Configuration Condition=" '$(Configuration)' == '' ">Debug</Configuration>
    <Platform>AnyCPU</Platform>
    <ProductVersion>10.0.20506</ProductVersion>
    <SchemaVersion>2.0</SchemaVersion>
    <ProjectGuid>{BC1BD60C-E7D8-4452-A21C-290AEC8E2E74}</ProjectGuid>
    <OutputType>Library</OutputType>
    <AppDesignerFolder>Properties</AppDesignerFolder>
    <RootNamespace>Orleans</RootNamespace>
    <AssemblyName>Orleans</AssemblyName>
    <TargetFrameworkVersion>v4.5.1</TargetFrameworkVersion>
    <FileAlignment>512</FileAlignment>
    <SignAssembly>false</SignAssembly>
    <TargetFrameworkProfile />
    <SolutionDir Condition="$(SolutionDir) == '' Or $(SolutionDir) == '*Undefined*'">..\</SolutionDir>
  </PropertyGroup>
  <PropertyGroup Condition="'$(Configuration)|$(Platform)' == 'Debug|AnyCPU'">
    <DebugSymbols>true</DebugSymbols>
    <OutputPath>bin\Debug\</OutputPath>
    <DefineConstants>TRACE;DEBUG</DefineConstants>
    <DebugType>full</DebugType>
    <PlatformTarget>AnyCPU</PlatformTarget>
    <CodeAnalysisUseTypeNameInSuppression>true</CodeAnalysisUseTypeNameInSuppression>
    <CodeAnalysisModuleSuppressionsFile>GlobalSuppressions.cs</CodeAnalysisModuleSuppressionsFile>
    <ErrorReport>prompt</ErrorReport>
    <CodeAnalysisRuleSet>MinimumRecommendedRules.ruleset</CodeAnalysisRuleSet>
    <RunCodeAnalysis>true</RunCodeAnalysis>
    <NoWarn>1591</NoWarn>
    <DocumentationFile>bin\Debug\Orleans.XML</DocumentationFile>
    <Prefer32Bit>false</Prefer32Bit>
    <WarningsAsErrors>4014</WarningsAsErrors>
    <CodeAnalysisIgnoreGeneratedCode>true</CodeAnalysisIgnoreGeneratedCode>
  </PropertyGroup>
  <PropertyGroup Condition="'$(Configuration)|$(Platform)' == 'Release|AnyCPU'">
    <OutputPath>bin\Release\</OutputPath>
    <DefineConstants>TRACE</DefineConstants>
    <Optimize>true</Optimize>
    <DebugType>pdbonly</DebugType>
    <PlatformTarget>AnyCPU</PlatformTarget>
    <CodeAnalysisUseTypeNameInSuppression>true</CodeAnalysisUseTypeNameInSuppression>
    <CodeAnalysisModuleSuppressionsFile>GlobalSuppressions.cs</CodeAnalysisModuleSuppressionsFile>
    <ErrorReport>prompt</ErrorReport>
    <CodeAnalysisRuleSet>AllRules.ruleset</CodeAnalysisRuleSet>
    <RunCodeAnalysis>false</RunCodeAnalysis>
    <NoWarn>1572,1573,1591</NoWarn>
    <DocumentationFile>bin\Release\Orleans.XML</DocumentationFile>
    <Prefer32Bit>false</Prefer32Bit>
    <WarningsAsErrors>4014</WarningsAsErrors>
  </PropertyGroup>
  <PropertyGroup Condition="'$(Bootstrap)' == 'true'">
    <OutputPath>$(BootstrapOutputPath)</OutputPath>
    <OutDir>$(BootstrapOutputPath)</OutDir>
    <IntermediateOutputPath>$(BootstrapOutputPath)Intermediate\</IntermediateOutputPath>
  </PropertyGroup>
  <ItemGroup>
    <Reference Include="Microsoft.CSharp" />
    <Reference Include="System" />
    <Reference Include="System.Management" />
    <Reference Include="System.Xml" />
  </ItemGroup>
  <ItemGroup>
    <Compile Include="AssemblyLoader\TypeMetadataCache.cs" />
    <Compile Include="AssemblyLoader\AssemblyProcessor.cs" />
    <Compile Include="Async\AsyncBatchedContinuationQueue.cs" />
    <Compile Include="Async\BatchWorker.cs" />
    <Compile Include="Async\MultiTaskCompletionSource.cs" />
    <Compile Include="Async\AsyncSerialExecutor.cs" />
    <Compile Include="Async\AsyncExecutorWithRetries.cs" />
    <Compile Include="Async\AsyncLock.cs" />
    <Compile Include="Async\AsyncPipeline.cs" />
    <Compile Include="Cancellation\GrainCancellationToken.cs" />
    <Compile Include="Async\TaskUtility.cs" />
    <Compile Include="Async\UnobservedExceptionsHandlerClass.cs" />
    <Compile Include="Async\TaskExtensions.cs" />
    <Compile Include="CodeGeneration\GeneratedAssembly.cs" />
    <Compile Include="CodeGeneration\GenericMethodInvoker.cs" />
    <Compile Include="Configuration\GrainServiceConfiguration.cs" />
    <Compile Include="Core\ClientBuilder.cs" />
    <Compile Include="Core\ClientBuilderExtensions.cs" />
    <Compile Include="Core\GrainCasterFactory.cs" />
    <Compile Include="Core\IClientBuilder.cs" />
    <Compile Include="Core\IClusterConnectionStatusListener.cs" />
    <Compile Include="Core\IInternalGrainFactory.cs" />
    <Compile Include="Core\IInternalClusterClient.cs" />
    <Compile Include="Core\IClusterClient.cs" />
    <Compile Include="Core\ClusterClient.cs" />
    <Compile Include="LogConsistency\ILogConsistencyDiagnostics.cs" />
    <Compile Include="Logging\LoggerExtensions.cs" />
    <Compile Include="Logging\LoggerImpl.cs" />
    <Compile Include="Logging\LogFormatter.cs" />
    <Compile Include="Logging\LogManager.cs" />
    <Compile Include="LogConsistency\ConnectionIssues.cs" />
    <Compile Include="LogConsistency\IConnectionIssueListener.cs" />
    <Compile Include="Messaging\MessageFactory.cs" />
    <Compile Include="MultiCluster\IMultiClusterGatewayInfo.cs" />
    <Compile Include="CodeGeneration\CodeGeneratorManager.cs" />
    <Compile Include="CodeGeneration\GrainState.cs" />
    <Compile Include="CodeGeneration\ICodeGeneratorCache.cs" />
    <Compile Include="CodeGeneration\IGrainMethodInvoker.cs" />
    <Compile Include="CodeGeneration\IRuntimeCodeGenerator.cs" />
    <Compile Include="CodeGeneration\ISourceCodeGenerator.cs" />
    <Compile Include="CodeGeneration\KnownAssemblyAttribute.cs" />
    <Compile Include="CodeGeneration\OrleansCodeGenerationTargetAttribute.cs" />
    <Compile Include="CodeGeneration\ConsiderForCodeGenerationAttribute.cs" />
    <Compile Include="CodeGeneration\SkipCodeGenerationAttribute.cs" />
    <Compile Include="CodeGeneration\IGrainState.cs" />
    <Compile Include="CodeGeneration\TypeFormattingOptions.cs" />
    <Compile Include="Configuration\ConfigurationExtensions.cs" />
    <Compile Include="Core\IGrainInvokeInterceptor.cs" />
    <Compile Include="Core\InterceptedMethodInvoker.cs" />
    <Compile Include="Core\InterceptedMethodInvokerCache.cs" />
    <Compile Include="Core\IStatefulGrain.cs" />
    <Compile Include="GrainDirectory\MultiClusterStatus.cs" />
    <Compile Include="LogConsistency\ILogViewAdaptorHost.cs" />
    <Compile Include="Providers\ProviderStateManager.cs" />
    <Compile Include="Runtime\IGrainReferenceConverter.cs" />
    <Compile Include="Runtime\IGrainTimer.cs" />
    <Compile Include="Runtime\ILocalSiloDetails.cs" />
    <Compile Include="Runtime\OrleansThreadPool.cs" />
    <Compile Include="Runtime\RingRange.cs" />
    <Compile Include="Serialization\ILBasedExceptionSerializer.cs" />
    <Compile Include="Serialization\IExternalSerializer.cs" />
    <Compile Include="Configuration\LimitNames.cs" />
    <Compile Include="Configuration\LimitValue.cs" />
    <Compile Include="Core\Exceptions.cs" />
    <Compile Include="Core\GrainStateStorageBridge.cs" />
    <Compile Include="Core\IGrainIdentity.cs" />
    <Compile Include="MultiCluster\MultiClusterConfiguration.cs" />
    <Compile Include="MultiCluster\IProtocolParticipant.cs" />
    <Compile Include="LogConsistency\ILogViewAdaptor.cs" />
    <Compile Include="LogConsistency\ILogConsistentGrain.cs" />
    <Compile Include="Core\IStorage.cs" />
    <Compile Include="GlobalSuppressions.cs" />
    <Compile Include="GrainDirectory\MultiClusterRegistrationStrategy.cs" />
    <Compile Include="GrainDirectory\GlobalSingleInstanceRegistration.cs" />
    <Compile Include="GrainDirectory\IGrainDirectory.cs" />
    <Compile Include="GrainDirectory\IGrainRegistrar.cs" />
    <Compile Include="GrainDirectory\ClusterLocalRegistration.cs" />
    <Compile Include="IDs\GuidId.cs" />
    <Compile Include="Messaging\GatewayManager.cs" />
    <Compile Include="Messaging\IncomingMessageBuffer.cs" />
    <Compile Include="Messaging\RequestInvocationHistory.cs" />
    <Compile Include="Messaging\Response.cs" />
    <Compile Include="Providers\IControllable.cs" />
    <Compile Include="LogConsistency\ILogConsistencyProvider.cs" />
    <Compile Include="Providers\StorageProviderUtils.cs" />
    <Compile Include="LogConsistency\ILogConsistencyProtocolServices.cs" />
    <Compile Include="Runtime\IAddressable.cs" />
    <Compile Include="Placement\PreferLocalPlacement.cs" />
    <Compile Include="AssemblyLoader\AssemblyLoader.cs" />
    <Compile Include="Providers\IMemoryStorageGrain.cs" />
    <Compile Include="AssemblyLoader\CachedReflectionOnlyTypeResolver.cs" />
    <Compile Include="Runtime\IActivationData.cs" />
    <Compile Include="IDs\UniqueKey.cs" />
    <Compile Include="Core\IGrainFactory.cs" />
    <Compile Include="Runtime\IGrainRuntime.cs" />
    <Compile Include="Serialization\ILBasedSerializer.cs" />
    <Compile Include="Serialization\ILFieldBuilder.cs" />
    <Compile Include="Serialization\ILGenerationException.cs" />
    <Compile Include="Serialization\ILSerializerGenerator.cs" />
    <Compile Include="Serialization\ILDelegateBuilder.cs" />
    <Compile Include="Serialization\IOnDeserialized.cs" />
    <Compile Include="Serialization\OrleansJsonSerializer.cs" />
    <Compile Include="Serialization\BinaryFormatterSerializer.cs" />
    <Compile Include="Services\IGrainServiceClient.cs" />
    <Compile Include="Services\IGrainService.cs" />
    <Compile Include="Serialization\RemoteNonDeserializableException.cs" />
    <Compile Include="Serialization\TypeSerializer.cs" />
    <Compile Include="Streams\Core\IStreamSubscriptionManager.cs" />
    <Compile Include="Streams\Core\IStreamSubscriptionManagerAdmin.cs" />
    <Compile Include="Streams\Core\IStreamSubscriptionManagerRetriever.cs" />
    <Compile Include="Streams\Core\StreamSubscription.cs" />
    <Compile Include="Streams\Core\StreamSubscriptionManager.cs" />
    <Compile Include="Streams\Core\StreamSubscriptionManagerAdmin.cs" />
    <Compile Include="Streams\Core\SubscriptionChangeHandler.cs" />
    <Compile Include="Streams\Providers\StreamProviderManagerExtensions.cs" />
<<<<<<< HEAD
    <Compile Include="Utils\InterlockedExchangeLock.cs" />
=======
    <Compile Include="Streams\Providers\StreamProviderUtils.cs" />
    <Compile Include="Streams\PubSub\StreamSubscriptionManagerExtensions.cs" />
    <Compile Include="Utils\Factory.cs" />
>>>>>>> ac6f1d33
    <Compile Include="Utils\ReferenceEqualsComparer.cs" />
    <Compile Include="Serialization\ReflectedSerializationMethodInfo.cs" />
    <Compile Include="Streams\Core\StreamIdentity.cs" />
    <Compile Include="Streams\Internal\StreamHandshakeToken.cs" />
    <Compile Include="Streams\PersistentStreams\IDeploymentConfiguration.cs" />
    <Compile Include="Streams\PersistentStreams\IStreamQueueCheckpointer.cs" />
    <Compile Include="Streams\PersistentStreams\NoOpStreamFailureHandler.cs" />
    <Compile Include="Streams\PersistentStreams\IStreamFailureHandler.cs" />
    <Compile Include="Streams\PersistentStreams\StreamEventDeliveryFailureException.cs" />
    <Compile Include="Streams\Predicates\DefaultStreamFilterPredicateWrapper.cs" />
    <Compile Include="Streams\PubSub\FaultedSubscriptionException.cs" />
    <Compile Include="SystemTargetInterfaces\IClusterGrainDirectory.cs" />
    <Compile Include="SystemTargetInterfaces\ILogConsistencyProtocolGateway.cs" />
    <Compile Include="Streams\PubSub\ImplicitStreamPubSub.cs" />
    <Compile Include="Streams\PubSub\StreamPubSubImpl.cs" />
    <Compile Include="Streams\QueueAdapters\IQueueFlowController.cs" />
    <Compile Include="Streams\QueueAdapters\AggregatedQueueFlowController.cs" />
    <Compile Include="SystemTargetInterfaces\IStreamProviderManagerAgent.cs" />
    <Compile Include="Telemetry\Consumers\ConsoleTelemetryConsumer.cs" />
    <Compile Include="Telemetry\Consumers\FileTelemetryConsumer.cs" />
    <Compile Include="Telemetry\Consumers\TraceTelemetryConsumer.cs" />
    <Compile Include="Telemetry\IDependencyTelemetryConsumer.cs" />
    <Compile Include="Telemetry\IEventTelemetryConsumer.cs" />
    <Compile Include="Telemetry\IExceptionTelemetryConsumer.cs" />
    <Compile Include="Telemetry\IMetricTelemetryConsumer.cs" />
    <Compile Include="Telemetry\IRequestTelemetryConsumer.cs" />
    <Compile Include="Telemetry\ITelemetryConsumer.cs" />
    <Compile Include="Telemetry\ITraceTelemetryConsumer.cs" />
    <Compile Include="Telemetry\Severity.cs" />
    <Compile Include="Telemetry\TraceParserUtils.cs" />
    <Compile Include="Cancellation\GrainCancellationTokenSource.cs" />
    <Compile Include="SystemTargetInterfaces\IMultiClusterGossipService.cs" />
    <Compile Include="Cancellation\ICancellationSourcesExtension.cs" />
    <Compile Include="Timers\IReminderRegistry.cs" />
    <Compile Include="Runtime\IRuntimeClient.cs" />
    <Compile Include="Runtime\IGrainExtension.cs" />
    <Compile Include="Timers\ITimerRegistry.cs" />
    <Compile Include="Statistics\StageAnalysis.cs" />
    <Compile Include="Core\GrainFactory.cs" />
    <Compile Include="Runtime\HashRing.cs" />
    <Compile Include="Statistics\AverageTimeSpanStatistic.cs" />
    <Compile Include="Statistics\StorageStatisticsGroup.cs" />
    <Compile Include="Core\GrainExtensions.cs" />
    <Compile Include="Runtime\IConsistentRingProviderForGrains.cs" />
    <Compile Include="AssemblyLoader\AssemblyLoaderCriteria.cs" />
    <Compile Include="AssemblyLoader\AssemblyLoaderReflectionCriterion.cs" />
    <Compile Include="AssemblyLoader\AssemblyLoaderPathNameCriterion.cs" />
    <Compile Include="AssemblyLoader\AssemblyLoaderCriterion.cs" />
    <Compile Include="Providers\StatisticsProviderManager.cs" />
    <Compile Include="AssemblyLoader\CachedTypeResolver.cs" />
    <Compile Include="Configuration\MessagingConfiguration.cs" />
    <Compile Include="Configuration\ProviderConfiguration.cs" />
    <Compile Include="Configuration\IStatisticsConfiguration.cs" />
    <Compile Include="Configuration\ApplicationConfiguration.cs" />
    <Compile Include="Providers\ILocalDataStore.cs" />
    <Compile Include="Streams\Core\AsyncObservableExtensions.cs" />
    <Compile Include="Streams\Core\StreamSubscriptionHandleExtensions.cs" />
    <Compile Include="Streams\Internal\GenericAsyncObserver.cs" />
    <Compile Include="Streams\Internal\IInternalAsyncObservable.cs" />
    <Compile Include="Streams\Internal\IInternalStreamProvider.cs" />
    <Compile Include="Streams\Internal\StreamSubscriptionHandleImpl.cs" />
    <Compile Include="Streams\PersistentStreams\IStreamQueueBalancer.cs" />
    <Compile Include="Streams\PersistentStreams\PersistentStreamProvider.cs" />
    <Compile Include="Streams\PersistentStreams\StreamConsumerCollection.cs" />
    <Compile Include="Streams\PersistentStreams\StreamQueueBalancerType.cs" />
    <Compile Include="Streams\Predicates\FilterPredicateWrapperData.cs" />
    <Compile Include="Streams\Predicates\IStreamFilterPredicateWrapper.cs" />
    <Compile Include="Streams\Core\IAsyncObservable.cs" />
    <Compile Include="Streams\Internal\IStreamControl.cs" />
    <Compile Include="Streams\Core\IStreamIdentity.cs" />
    <Compile Include="Streams\Providers\StreamProviderDirection.cs" />
    <Compile Include="Streams\Providers\IStreamProviderImpl.cs" />
    <Compile Include="Streams\Providers\IStreamProviderManager.cs" />
    <Compile Include="Streams\Providers\IStreamProviderRuntime.cs" />
    <Compile Include="Streams\QueueAdapters\HashRingBasedStreamQueueMapper.cs" />
    <Compile Include="Streams\QueueAdapters\DataNotAvailableException.cs" />
    <Compile Include="Streams\QueueAdapters\IConsistentRingStreamQueueMapper.cs" />
    <Compile Include="Streams\QueueAdapters\QueueAdapterConstants.cs" />
    <Compile Include="Streams\QueueAdapters\IQueueCache.cs" />
    <Compile Include="Streams\QueueAdapters\IQueueAdapterCache.cs" />
    <Compile Include="Streams\QueueAdapters\IQueueAdapterReceiver.cs" />
    <Compile Include="Streams\QueueAdapters\IQueueCacheCursor.cs" />
    <Compile Include="Streams\Predicates\OrFilter.cs" />
    <Compile Include="Streams\PubSub\ImplicitStreamSubscriberTable.cs" />
    <Compile Include="Streams\PubSub\PubSubPublisherState.cs" />
    <Compile Include="Streams\PubSub\GrainBasedPubSubRuntime.cs" />
    <Compile Include="Providers\IBootstrapProvider.cs" />
    <Compile Include="Providers\ClientProviderRuntime.cs" />
    <Compile Include="Providers\IOrleansProvider.cs" />
    <Compile Include="Providers\IProviderRuntime.cs" />
    <Compile Include="Statistics\ThreadCycleStopWatch.cs" />
    <Compile Include="Streams\PubSub\PubSubSubscriptionState.cs" />
    <Compile Include="Streams\QueueAdapters\QueueCacheMissException.cs" />
    <Compile Include="Streams\PubSub\SubscriptionMarker.cs" />
    <Compile Include="Streams\SimpleMessageStream\SimpleMessageStreamProducer.cs" />
    <Compile Include="Streams\QueueAdapters\IBatchContainer.cs" />
    <Compile Include="Streams\QueueAdapters\IQueueAdapter.cs" />
    <Compile Include="Streams\QueueAdapters\IQueueAdapterFactory.cs" />
    <Compile Include="Streams\SimpleMessageStream\SimpleMessageStreamProvider.cs" />
    <Compile Include="Streams\Internal\StreamConsumer.cs" />
    <Compile Include="Streams\Internal\StreamConsumerExtension.cs" />
    <Compile Include="Streams\Internal\StreamDirectory.cs" />
    <Compile Include="Streams\Internal\StreamImpl.cs" />
    <Compile Include="Streams\SimpleMessageStream\SimpleMessageStreamProducerExtension.cs" />
    <Compile Include="Streams\PersistentStreams\IPersistentStreamPullingAgent.cs" />
    <Compile Include="Streams\PersistentStreams\PersistentStreamProducer.cs" />
    <Compile Include="Streams\QueueAdapters\IStreamQueueMapper.cs" />
    <Compile Include="Streams\PersistentStreams\QueueStreamDataStructures.cs" />
    <Compile Include="IDs\QueueId.cs" />
    <Compile Include="IDs\StreamId.cs" />
    <Compile Include="Streams\Internal\IStreamGrainExtensions.cs" />
    <Compile Include="Streams\PubSub\IPubSubRendezvousGrain.cs" />
    <Compile Include="Streams\Core\StreamSequenceToken.cs" />
    <Compile Include="Streams\Core\StreamSubscriptionHandle.cs" />
    <Compile Include="Timers\AsyncTaskSafeTimer.cs" />
    <Compile Include="Utils\ServiceCollectionExtensions.cs" />
    <Compile Include="Utils\SetExtensions.cs" />
    <Compile Include="Placement\ActivationCountBasedPlacement.cs" />
    <Compile Include="Placement\StatelessWorkerPlacement.cs" />
    <Compile Include="Placement\PlacementStrategy.cs" />
    <Compile Include="Placement\RandomPlacement.cs" />
    <Compile Include="Placement\SystemPlacement.cs" />
    <Compile Include="Statistics\ApplicationRequestsStatisticsGroup.cs" />
    <Compile Include="Statistics\AverageValueStatistic.cs" />
    <Compile Include="Statistics\QueueTrackingStatistic.cs" />
    <Compile Include="Statistics\StatisticsCollector.cs" />
    <Compile Include="Statistics\ThreadTrackingStatistic.cs" />
    <Compile Include="Statistics\TimeInterval.cs" />
    <Compile Include="Statistics\MessagingProcessingStatisticsGroup.cs" />
    <Compile Include="Messaging\GatewayClientReceiver.cs" />
    <Compile Include="Messaging\GatewayConnection.cs" />
    <Compile Include="Runtime\GrainInterfaceMap.cs" />
    <Compile Include="Messaging\OutgoingMessageSender.cs" />
    <Compile Include="Streams\Core\IAsyncObserver.cs" />
    <Compile Include="Runtime\ITypeManager.cs" />
    <Compile Include="Statistics\ClientStatisticsManager.cs" />
    <Compile Include="Statistics\HistogramValueStatistic.cs" />
    <Compile Include="Statistics\StatisticNames.cs" />
    <Compile Include="Statistics\SchedulerStatisticsGroup.cs" />
    <Compile Include="Statistics\NetworkingStatisticsGroup.cs" />
    <Compile Include="Statistics\FloatValueStatistic.cs" />
    <Compile Include="Statistics\LogStatistics.cs" />
    <Compile Include="Statistics\RuntimeStatisticsGroup.cs" />
    <Compile Include="Statistics\ClientTableStatistics.cs" />
    <Compile Include="Core\Immutable.cs" />
    <Compile Include="Providers\ProviderLoader.cs" />
    <Compile Include="Providers\ProviderTypeLoader.cs" />
    <Compile Include="Messaging\IOutgoingMessage.cs" />
    <Compile Include="IDs\JenkinsHash.cs" />
    <Compile Include="Streams\Core\IAsyncStream.cs" />
    <Compile Include="Streams\Providers\IStreamProvider.cs" />
    <Compile Include="Providers\IStorageProvider.cs" />
    <Compile Include="Streams\Providers\StreamProviderManager.cs" />
    <Compile Include="SystemTargetInterfaces\ICatalog.cs" />
    <Compile Include="SystemTargetInterfaces\IMembershipTable.cs" />
    <Compile Include="SystemTargetInterfaces\IManagementGrain.cs" />
    <Compile Include="SystemTargetInterfaces\IMembershipService.cs" />
    <Compile Include="SystemTargetInterfaces\IReminderTable.cs" />
    <Compile Include="SystemTargetInterfaces\IReminderService.cs" />
    <Compile Include="SystemTargetInterfaces\IRemoteGrainDirectory.cs" />
    <Compile Include="SystemTargetInterfaces\IDeploymentLoadPublisher.cs" />
    <Compile Include="SystemTargetInterfaces\ISiloControl.cs" />
    <Compile Include="SystemTargetInterfaces\ISystemTarget.cs" />
    <Compile Include="Timers\IRemindable.cs" />
    <Compile Include="Statistics\MessagingStatisticsGroup.cs" />
    <Compile Include="Statistics\StringValueStatistic.cs" />
    <Compile Include="Messaging\GatewayProviderFactory.cs" />
    <Compile Include="Messaging\BufferPool.cs" />
    <Compile Include="Statistics\IPerformanceMetrics.cs" />
    <Compile Include="Configuration\LimitManager.cs" />
    <Compile Include="Timers\SafeTimerBase.cs" />
    <Compile Include="Timers\SafeTimer.cs" />
    <Compile Include="Utils\StandardExtensions.cs" />
    <Compile Include="Runtime\GrainReferenceCache.cs" />
    <Compile Include="Runtime\RequestContext.cs" />
    <Compile Include="Logging\ErrorCodes.cs" />
    <Compile Include="Messaging\IGatewayListProvider.cs" />
    <Compile Include="Statistics\CounterStatistic.cs" />
    <Compile Include="Statistics\IntValueStatistic.cs" />
    <Compile Include="Runtime\RuntimeVersion.cs" />
    <Compile Include="Utils\SafeRandom.cs" />
    <Compile Include="Serialization\BinaryTokenStreamReader.cs" />
    <Compile Include="Serialization\BinaryTokenStreamWriter.cs" />
    <Compile Include="Serialization\SerializationTokenType.cs" />
    <Compile Include="Serialization\TypeUtilities.cs" />
    <Compile Include="Runtime\ISchedulingContext.cs" />
    <Compile Include="Runtime\SiloStatus.cs" />
    <Compile Include="Core\GrainClient.cs" />
    <Compile Include="Runtime\OutsideRuntimeClient.cs" />
    <Compile Include="Runtime\CallbackData.cs" />
    <Compile Include="Core\GrainAttributes.cs" />
    <Compile Include="CodeGeneration\GrainFactoryBase.cs" />
    <Compile Include="Runtime\IClientObserverRegistrar.cs" />
    <Compile Include="Logging\ILogConsumer.cs" />
    <Compile Include="CodeGeneration\ActivationAttribute.cs" />
    <Compile Include="Core\IGrainObserver.cs" />
    <Compile Include="Core\IGrain.cs" />
    <Compile Include="Messaging\ProxiedMessageCenter.cs" />
    <Compile Include="Messaging\SocketManager.cs" />
    <Compile Include="Async\ObserverSubscriptionManager.cs" />
    <Compile Include="CodeGeneration\GrainInterfaceUtils.cs" />
    <Compile Include="IDs\ActivationAddress.cs" />
    <Compile Include="IDs\ActivationId.cs" />
    <Compile Include="Runtime\AsynchAgent.cs" />
    <Compile Include="Runtime\AsynchQueueAgent.cs" />
    <Compile Include="Messaging\ByteArrayBuilder.cs" />
    <Compile Include="Configuration\ClientConfiguration.cs" />
    <Compile Include="Configuration\ConfigUtilities.cs" />
    <Compile Include="Configuration\GlobalConfiguration.cs" />
    <Compile Include="Configuration\ITraceConfiguration.cs" />
    <Compile Include="Configuration\NodeConfiguration.cs" />
    <Compile Include="Configuration\ClusterConfiguration.cs" />
    <Compile Include="Logging\ConsoleText.cs" />
    <Compile Include="Runtime\Constants.cs" />
    <Compile Include="Messaging\CorrelationId.cs" />
    <Compile Include="IDs\GrainId.cs" />
    <Compile Include="Messaging\IMessageCenter.cs" />
    <Compile Include="IDs\Interner.cs" />
    <Compile Include="Placement\PlacementResult.cs" />
    <Compile Include="Logging\TraceLogger.cs" />
    <Compile Include="Utils\LRU.cs" />
    <Compile Include="Messaging\Message.cs" />
    <Compile Include="Logging\Logger.cs" />
    <Compile Include="CodeGeneration\InvokeMethodRequest.cs" />
    <Compile Include="IDs\SiloAddress.cs" />
    <Compile Include="Runtime\SystemStatus.cs" />
    <Compile Include="CodeGeneration\TypeUtils.cs" />
    <Compile Include="IDs\UniqueIdentifier.cs" />
    <Compile Include="Runtime\RuntimeContext.cs" />
    <Compile Include="Serialization\BuiltInTypes.cs" />
    <Compile Include="Serialization\DeserializationContext.cs" />
    <Compile Include="Serialization\SerializationContext.cs" />
    <Compile Include="Serialization\SerializationManager.cs" />
    <Compile Include="Core\Grain.cs" />
    <Compile Include="Runtime\GrainReference.cs" />
    <Compile Include="Properties\AssemblyInfo.cs" />
    <Compile Include="Utils\TimerWheel.cs" />
    <Compile Include="Utils\Utils.cs" />
    <Compile Include="..\Build\GlobalAssemblyInfo.cs">
      <Link>Properties\GlobalAssemblyInfo.cs</Link>
    </Compile>
  </ItemGroup>
  <ItemGroup>
    <Content Include="..\Orleans.SDK.targets">
      <Link>Orleans.SDK.targets</Link>
      <CopyToOutputDirectory>PreserveNewest</CopyToOutputDirectory>
      <SubType>Designer</SubType>
    </Content>
    <Content Include="Configuration\OrleansConfiguration.xsd">
      <SubType>Designer</SubType>
      <CopyToOutputDirectory>PreserveNewest</CopyToOutputDirectory>
    </Content>
  </ItemGroup>
  <ItemGroup>
    <None Include="project.json" />
  </ItemGroup>
  <Import Project="$(MSBuildToolsPath)\Microsoft.CSharp.targets" />
  <Target Name="GenerateVersionNumber" BeforeTargets="VersionInit" Condition="'$(BuildingInsideVisualStudio)' != 'true'" Outputs="$(SolutionDir)Build\Version.txt">
    <PropertyGroup Condition="'$(BuildNumber)' == ''">
      <BuildNumber>1</BuildNumber>
    </PropertyGroup>
  </Target>
  <Target Name="VersionInit" BeforeTargets="BeforeBuild">
    <Copy SourceFiles="$(SolutionDir)NuGet\EmptyFile.cs" DestinationFolder="$(TargetDir)" ContinueOnError="true" />
  </Target>
  <Target Name="LogBuildProperties" BeforeTargets="CoreCompile" AfterTargets="VersionInit">
    <!-- Show values of some useful properties -->
    <Message Importance="high" Text="Orleans.csproj -- Build Properties =  &#xD;&#xA;TeamProject=$(TeamProject)&#xD;&#xA;SolutionRoot=$(SolutionRoot)&#xD;&#xA;SourcesDirectory=$(SourcesDirectory)&#xD;&#xA;BinariesDirectory=$(BinariesDirectory)&#xD;&#xA;BinariesRoot=$(BinariesRoot)&#xD;&#xA;BuildDirectory=$(BuildDirectory)&#xD;&#xA;BuildProjectFolderPath=$(BuildProjectFolderPath)&#xD;&#xA;MSBuildProjectDirectory=$(MSBuildProjectDirectory)&#xD;&#xA;OutputPath=$(OutputPath)&#xD;&#xA;OutDir=$(OutDir)&#xD;&#xA;DropLocation=$(DropLocation)&#xD;&#xA;PackagesDirectory=$(PackagesDirectory)&#xD;&#xA;BuildNumber=$(BuildNumber)&#xD;&#xA;builduri=$(builduri)&#xD;&#xA;BuildUri=$(BuildUri)&#xD;&#xA;MSBuildForwardPropertiesFromChild=$(MSBuildForwardPropertiesFromChild)&#xD;&#xA;BuildingInsideVisualStudio=$(BuildingInsideVisualStudio)&#xD;&#xA;IsDesktopBuild=$(IsDesktopBuild)" />
  </Target>
  <Target Name="OrleansDllBootstrapUsingCodeGen" AfterTargets="BeforeCompile" BeforeTargets="CoreCompile" Inputs="@(ReferencePath)" Outputs="$(IntermediateOutputPath)$(TargetName).orleans.g.cs" Condition="'$(Bootstrap)' != 'true'">
    <Message Text="[OrleansDllBootstrapUsingCodeGen] - Bootstrapping the Orleans.dll" Importance="high" />
    <PropertyGroup>
      <BootstrapOutputPath>$(OutDir)Bootstrap\</BootstrapOutputPath>
      <BootstrapOutputPath Condition="'$(BuildingInsideVisualStudio)' == 'true'">$(ProjectDir)$(OutDir)Bootstrap\</BootstrapOutputPath>
      <ExcludeCodeGen>$(DefineConstants);EXCLUDE_CODEGEN</ExcludeCodeGen>
    </PropertyGroup>
    <Message Text="[OrleansDllBootstrapUsingCodeGen] - OutputPath: $(BootstrapOutputPath)" Importance="high" />
    <!-- Compile code generator -->
    <Message Text="[OrleansDllBootstrapUsingCodeGen] - Compiling Orleans.dll for bootstrap" Importance="high" />
    <MSBuild Projects="$(MSBuildProjectFullPath)" Targets="Build" Properties="Bootstrap=true;BootstrapOutputPath=$(BootstrapOutputPath);DefineConstants=$(ExcludeCodeGen)" UnloadProjectsOnCompletion="true" UseResultsCache="false" />
    <Message Text="[OrleansDllBootstrapUsingCodeGen] - Compiling code generators for bootstrap" Importance="high" />
    <MSBuild Projects="$(ProjectDir)\..\OrleansCodeGenerator\OrleansCodeGenerator.csproj" Targets="Build" Properties="Bootstrap=true;BootstrapOutputPath=$(BootstrapOutputPath);OutputPath=$(BootstrapOutputPath);OutDir=$(BootstrapOutputPath);DefineConstants=$(ExcludeCodeGen)" UnloadProjectsOnCompletion="true" UseResultsCache="false" />
    <MSBuild Projects="$(ProjectDir)\..\ClientGenerator\ClientGenerator.csproj" Targets="Build" Properties="Bootstrap=true;BootstrapOutputPath=$(BootstrapOutputPath);OutputPath=$(BootstrapOutputPath);OutDir=$(BootstrapOutputPath);DefineConstants=$(ExcludeCodeGen)" UnloadProjectsOnCompletion="true" UseResultsCache="false" />
    <!-- Finally invoke code generator on the recently built Orleans.dll -->
    <Message Text="[OrleansDllBootstrapUsingCodeGen] - Preprocessing $(TargetName)$(TargetExt) with ClientGenerator.exe" Importance="high" />
    <PropertyGroup>
      <ArgsFile>$(IntermediateOutputPath)$(TargetName).orleans.g.args.txt</ArgsFile>
      <CodeGenFilename>$(IntermediateOutputPath)$(TargetName).orleans.g.cs</CodeGenFilename>
    </PropertyGroup>
    <ItemGroup>
      <CodeGenArgs Include="/in:$(BootstrapOutputPath)$(TargetName)$(TargetExt)" />
      <CodeGenArgs Include="/out:$(CodeGenFilename)" />
      <CodeGenArgs Include="@(ReferencePath->'/r:%(Identity)')" />
    </ItemGroup>
    <WriteLinesToFile Overwrite="true" File="$(ArgsFile)" Lines="@(CodeGenArgs)" />
    <Message Text="[OrleansDllBootstrapUsingCodeGen] - Invoking Code Generator" />
    <Exec Command="&quot;$(BootstrapOutputPath)ClientGenerator.exe&quot; &quot;@$(ArgsFile)&quot;" Outputs="$(CodeGenFilename)">
      <Output TaskParameter="Outputs" ItemName="Compile" />
      <Output TaskParameter="Outputs" ItemName="FileWrites" />
    </Exec>
  </Target>
</Project><|MERGE_RESOLUTION|>--- conflicted
+++ resolved
@@ -180,13 +180,10 @@
     <Compile Include="Streams\Core\StreamSubscriptionManagerAdmin.cs" />
     <Compile Include="Streams\Core\SubscriptionChangeHandler.cs" />
     <Compile Include="Streams\Providers\StreamProviderManagerExtensions.cs" />
-<<<<<<< HEAD
     <Compile Include="Utils\InterlockedExchangeLock.cs" />
-=======
     <Compile Include="Streams\Providers\StreamProviderUtils.cs" />
     <Compile Include="Streams\PubSub\StreamSubscriptionManagerExtensions.cs" />
     <Compile Include="Utils\Factory.cs" />
->>>>>>> ac6f1d33
     <Compile Include="Utils\ReferenceEqualsComparer.cs" />
     <Compile Include="Serialization\ReflectedSerializationMethodInfo.cs" />
     <Compile Include="Streams\Core\StreamIdentity.cs" />
