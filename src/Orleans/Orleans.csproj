--- conflicted
+++ resolved
@@ -137,11 +137,7 @@
     <Compile Include="Providers\IControllable.cs" />
     <Compile Include="LogConsistency\ILogConsistencyProvider.cs" />
     <Compile Include="Providers\StorageProviderUtils.cs" />
-<<<<<<< HEAD
     <Compile Include="LogConsistency\ILogConsistencyProtocolServices.cs" />
-    <Compile Include="Runtime\GrainRuntime.cs" />
-=======
->>>>>>> 927c68f1
     <Compile Include="Runtime\IAddressable.cs" />
     <Compile Include="Placement\PreferLocalPlacement.cs" />
     <Compile Include="AssemblyLoader\AssemblyLoader.cs" />
