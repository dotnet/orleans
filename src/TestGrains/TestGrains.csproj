﻿<?xml version="1.0" encoding="utf-8"?>
<Project ToolsVersion="4.0" DefaultTargets="Build" xmlns="http://schemas.microsoft.com/developer/msbuild/2003">
  <PropertyGroup>
    <Configuration Condition=" '$(Configuration)' == '' ">Debug</Configuration>
    <Platform>AnyCPU</Platform>
    <ProductVersion>10.0.20506</ProductVersion>
    <SchemaVersion>2.0</SchemaVersion>
    <ProjectGuid>{EACE28AE-F301-472A-B633-02B55434871B}</ProjectGuid>
    <OutputType>Library</OutputType>
    <AppDesignerFolder>Properties</AppDesignerFolder>
    <RootNamespace>TestGrains</RootNamespace>
    <AssemblyName>TestGrains</AssemblyName>
    <TargetFrameworkVersion>v4.5</TargetFrameworkVersion>
    <FileAlignment>512</FileAlignment>
    <SignAssembly>true</SignAssembly>
    <AssemblyOriginatorKeyFile>..\Orleans.snk</AssemblyOriginatorKeyFile>
    <TargetFrameworkProfile />
    <SolutionDir Condition="$(SolutionDir) == '' Or $(SolutionDir) == '*Undefined*'">..\</SolutionDir>
  </PropertyGroup>
  <PropertyGroup Condition="'$(Configuration)|$(Platform)' == 'Debug|AnyCPU'">
    <DebugSymbols>true</DebugSymbols>
    <OutputPath>bin\Debug\</OutputPath>
    <DefineConstants>DEBUG;TRACE</DefineConstants>
    <DebugType>full</DebugType>
    <PlatformTarget>AnyCPU</PlatformTarget>
    <CodeAnalysisUseTypeNameInSuppression>true</CodeAnalysisUseTypeNameInSuppression>
    <CodeAnalysisModuleSuppressionsFile>GlobalSuppressions.cs</CodeAnalysisModuleSuppressionsFile>
    <ErrorReport>prompt</ErrorReport>
    <CodeAnalysisRuleSet>MinimumRecommendedRules.ruleset</CodeAnalysisRuleSet>
    <Prefer32Bit>false</Prefer32Bit>
    <WarningsAsErrors>4014</WarningsAsErrors>
  </PropertyGroup>
  <PropertyGroup Condition="'$(Configuration)|$(Platform)' == 'Release|AnyCPU'">
    <OutputPath>bin\Release\</OutputPath>
    <DefineConstants>TRACE</DefineConstants>
    <Optimize>true</Optimize>
    <DebugType>pdbonly</DebugType>
    <PlatformTarget>AnyCPU</PlatformTarget>
    <CodeAnalysisUseTypeNameInSuppression>true</CodeAnalysisUseTypeNameInSuppression>
    <CodeAnalysisModuleSuppressionsFile>GlobalSuppressions.cs</CodeAnalysisModuleSuppressionsFile>
    <ErrorReport>prompt</ErrorReport>
    <CodeAnalysisRuleSet>MinimumRecommendedRules.ruleset</CodeAnalysisRuleSet>
    <Prefer32Bit>false</Prefer32Bit>
    <WarningsAsErrors>4014</WarningsAsErrors>
  </PropertyGroup>
  <ItemGroup>
    <Reference Include="System" />
    <Reference Include="System.Core" />
  </ItemGroup>
  <ItemGroup>
    <Compile Include="FaultableConsumerGrain.cs" />
    <Compile Include="EventSourcing\PersonState.cs" />
    <Compile Include="GenericGrains.cs" />
<<<<<<< HEAD
    <Compile Include="EventSourcing\JournaledPersonGrain.cs" />
    <Compile Include="EventSourcing\JournaledPerson_Events.cs" />
=======
    <Compile Include="InitialStateGrain.cs" />
    <Compile Include="MultipleImplicitSubscriptionGrain.cs" />
>>>>>>> 59357586
    <Compile Include="SimpleGenericGrain.cs" />
    <Compile Include="MultipleSubscriptionConsumerGrain.cs" />
    <Compile Include="ConcreteGrainsWithGenericInterfaces.cs" />
    <Compile Include="SampleStreamingGrain.cs" />
    <Compile Include="StatelessWorkerGrain.cs" />
    <Compile Include="SimpleObserverableGrain.cs" />
    <Compile Include="ObserverGrain.cs" />
    <Compile Include="SimpleGrain.cs" />
    <Compile Include="Properties\orleans.codegen.cs" />
    <Compile Include="Properties\AssemblyInfo.cs" />
    <Compile Include="..\Build\GlobalAssemblyInfo.cs">
      <Link>Properties\GlobalAssemblyInfo.cs</Link>
    </Compile>
    <Compile Include="SimplePersistentGrain.cs" />
    <Compile Include="GrainInterfaceHierarchyGrains.cs" />
    <Compile Include="LivenessTestGrain.cs" />
    <Compile Include="SpecializedSimpleGenericGrain.cs" />
  </ItemGroup>
  <ItemGroup>
    <ProjectReference Include="..\Orleans\Orleans.csproj">
      <Project>{BC1BD60C-E7D8-4452-A21C-290AEC8E2E74}</Project>
      <Name>Orleans</Name>
    </ProjectReference>
    <ProjectReference Include="..\TestGrainInterfaces\TestGrainInterfaces.csproj">
      <Project>{3972213f-189b-41d4-90fe-38d513c1106d}</Project>
      <Name>TestGrainInterfaces</Name>
    </ProjectReference>
  </ItemGroup>
  <ItemGroup>
    <None Include="..\Orleans.snk">
      <Link>Orleans.snk</Link>
    </None>
    <None Include="packages.config" />
  </ItemGroup>
  <ItemGroup />
  <Import Project="$(MSBuildToolsPath)\Microsoft.CSharp.targets" />
  <!-- Begin Orleans: Without these lines the project won't build properly -->
  <PropertyGroup>
    <OrleansProjectType>Server</OrleansProjectType>
  </PropertyGroup>
  <!-- Set path to ClientGenerator.exe -->
  <Choose>
    <When Condition="'$(builduri)' != ''">
      <PropertyGroup>
        <!-- TFS build -->
        <OrleansReferencesBase>$(TargetDir)</OrleansReferencesBase>
      </PropertyGroup>
    </When>
    <Otherwise>
      <PropertyGroup>
        <!-- Visual Studio or MsBuild .sln build -->
        <OrleansReferencesBase>$(ProjectDir)..\ClientGenerator\$(OutputPath)</OrleansReferencesBase>
      </PropertyGroup>
    </Otherwise>
  </Choose>
  <Import Project="$(ProjectDir)..\Orleans.SDK.targets" />
  <!--End Orleans -->
</Project><|MERGE_RESOLUTION|>--- conflicted
+++ resolved
@@ -51,13 +51,10 @@
     <Compile Include="FaultableConsumerGrain.cs" />
     <Compile Include="EventSourcing\PersonState.cs" />
     <Compile Include="GenericGrains.cs" />
-<<<<<<< HEAD
+    <Compile Include="InitialStateGrain.cs" />
+    <Compile Include="MultipleImplicitSubscriptionGrain.cs" />
     <Compile Include="EventSourcing\JournaledPersonGrain.cs" />
     <Compile Include="EventSourcing\JournaledPerson_Events.cs" />
-=======
-    <Compile Include="InitialStateGrain.cs" />
-    <Compile Include="MultipleImplicitSubscriptionGrain.cs" />
->>>>>>> 59357586
     <Compile Include="SimpleGenericGrain.cs" />
     <Compile Include="MultipleSubscriptionConsumerGrain.cs" />
     <Compile Include="ConcreteGrainsWithGenericInterfaces.cs" />
