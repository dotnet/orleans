--- conflicted
+++ resolved
@@ -12,13 +12,8 @@
   href: troubleshooting_azure_cloud_services_deployments.md
 - name: Consul Deployments
   href: consul_deployment.md
-<<<<<<< HEAD
 - name: Troubleshooting Deployments
   href: troubleshooting_deployments.md
-- name: Grain Versioning
-  href: grain_versioning/toc.yml
-=======
->>>>>>> e5c57d11
 - name: Multi-Cluster Support
   href: multi-cluster_support/toc.yml
   