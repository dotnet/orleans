--- conflicted
+++ resolved
@@ -1,10 +1,5 @@
 - name: Resources Overview
   href: index.md
-<<<<<<< HEAD
-- name: Ideas for Contributions
-  href: ideas_for_contributions.md
-=======
->>>>>>> 71450e2d
 - name: Student Projects
   href: student_projects.md
 - name: Documentation Guidelines
