---
layout: page
title: Orleans 2.0
---

# Orleans 2.0

2.0 is a major release of Orleans with the main goal of making it .NET Standard 2.0 compatible and cross-platform (via .NET Core). 
As part of that effort, several modernizations of Orleans APIs were made to make it more aligned with how technologies like ASP.NET are configured and hosted today.

Because it is compatible with .NET Standard 2.0, Orleans 2.0 can be used by applications targeting .NET Core or full .NET Framework. 
The emphasis of testing by the Core team for this release is on full .NET Framework to ensure that existing applications can easily migrate from 1.5 to 2.0, and with full backward compatibility.

The open source community has been running the pre-release version of 2.0 with .NET Core successfully on both Windows and Linux, but test coverage on those platforms is currently much less comprehensive than on full .NET Framework. 
We plan to expand testing on .NET Core after the 2.0 release.

The most significant changes in 2.0 are as follows:

* Completely moved to programmatic config leveraging Dependency Injection with a fluid builder pattern API. 
The old API based on configuration objects and XML files is preserved for backward compatibility, but will not move forward and will get deprecated in the future. 
See more details in the [Configuration](clusters_and_clients/configuration_guide/index.md) section.

* Explicit programmatic specification of application assemblies that replaces automatic scanning of folders by the Orleans runtime upon silo or client initialization. 
Orleans will still automatically find relevant types, such as grain interfaces and classes, serializers, etc. in the specified assemblies, but it will no longer try to load every assembly it can find in the folder.
<<<<<<< HEAD
An optional helper method for loading all assemblies in the folder is provided for backward compatibility: `IApplicationPartManager.AddFromApplicationBaseDirectory()`. 
=======
An optional helper method for loading all assemblies in the folder is provided for backward compatibility: `IApplicationPartManager.AddFromApplicationBaseDirectory()` 
>>>>>>> 560ec55d
See [Configuration](clusters_and_clients/configuration_guide/index.md) and [Migration](resources/Migration/Migration1.5.md) sections for more details.

* Overhaul of code generation. 
While mostly invisible for the developer, code generation became much more robust in handling serialization of various possible types. 
Special handling is required for F# assemblies. 
See the [Code generation](resources/Migration/Codegen.md) section for more details.

* Created a `Microsoft.Orleans.Core.Abstractions` NuGet package and moved/refactored several types into it. 
Grain code would most likely need to reference only these abstractions, whereas the silo host and client will reference more of the Orleans packages. 
We plan to update this package less frequently.

* Add support for Scoped services. 
This means that each grain activation gets its own scoped service provider, and Orleans registers a contextual `IGrainActivationContext` object that can be injected into a *Transient* or *Scoped* service to get access to activation specific information and grain activation lifecycle events. 
This is similar to how ASP.NET Core 2.0 creates a scoped context for each Request, but in the case of Orleans, it applies to the entire lifetime of a grain activation. 
See [Service Lifetimes and Registration Options](https://docs.microsoft.com/en-us/aspnet/core/fundamentals/dependency-injection#service-lifetimes-and-registration-options) in the ASP.NET Core documentation for more information about service lifetimes.

* Migrated the logging infrastructure to use `Microsoft.Extensions.Logging` (same abstractions as ASP.NET Core 2.0).

* 2.0 includes a beta version of support for ACID distributed cross-grain transactions. 
The functionality will be ready for prototyping and development, and will graduate for production use sometime after 2.0 release. 
See [Transactions](grains/transactions.md) for more details.<|MERGE_RESOLUTION|>--- conflicted
+++ resolved
@@ -22,11 +22,8 @@
 
 * Explicit programmatic specification of application assemblies that replaces automatic scanning of folders by the Orleans runtime upon silo or client initialization. 
 Orleans will still automatically find relevant types, such as grain interfaces and classes, serializers, etc. in the specified assemblies, but it will no longer try to load every assembly it can find in the folder.
-<<<<<<< HEAD
 An optional helper method for loading all assemblies in the folder is provided for backward compatibility: `IApplicationPartManager.AddFromApplicationBaseDirectory()`. 
-=======
-An optional helper method for loading all assemblies in the folder is provided for backward compatibility: `IApplicationPartManager.AddFromApplicationBaseDirectory()` 
->>>>>>> 560ec55d
+
 See [Configuration](clusters_and_clients/configuration_guide/index.md) and [Migration](resources/Migration/Migration1.5.md) sections for more details.
 
 * Overhaul of code generation. 
