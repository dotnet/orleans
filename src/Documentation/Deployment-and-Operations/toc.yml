--- conflicted
+++ resolved
@@ -8,16 +8,11 @@
   href: Heterogeneous-Silos.md
 - name: Using Azure Web Apps
   href: Using-Azure-Web-Apps.md
-<<<<<<< HEAD
 - name: Docker
   items:
     - name: Simple Docker example
       href: Docker/simple-docker-example.md
     - name: Container networking
       href: Docker/container-networking.md
-=======
-- name: Docker Deployment
-  href: Docker-Deployment.md
 - name: Service Fabric
-  href: Service-Fabric.md
->>>>>>> 27a77a2b
+  href: Service-Fabric.md