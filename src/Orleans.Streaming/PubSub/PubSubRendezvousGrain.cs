using System;
using System.Collections.Generic;
using System.Diagnostics;
using System.Linq;
using System.Runtime.ExceptionServices;
using System.Text;
using System.Threading;
using System.Threading.Tasks;
using Microsoft.Extensions.DependencyInjection;
using Microsoft.Extensions.Logging;
using Orleans.Core;
using Orleans.Providers;
using Orleans.Runtime;
using Orleans.Serialization.Serializers;
using Orleans.Storage;
using Orleans.Streaming;
using Orleans.Streams.Core;
using TagList = System.Diagnostics.TagList;

#nullable enable
namespace Orleans.Streams
{
    internal sealed class PubSubGrainStateStorageFactory
    {
        private readonly IServiceProvider _serviceProvider;
        private readonly ILoggerFactory _loggerFactory;
        private readonly ILogger<PubSubGrainStateStorageFactory> _logger;

        public PubSubGrainStateStorageFactory(IServiceProvider serviceProvider, ILoggerFactory loggerFactory)
        {
            _serviceProvider = serviceProvider;
            _loggerFactory = loggerFactory;
            _logger = loggerFactory.CreateLogger<PubSubGrainStateStorageFactory>();
        }

        public StateStorageBridge<PubSubGrainState> GetStorage(PubSubRendezvousGrain grain)
        {
            var span = grain.GrainId.Key.AsSpan();
            var i = span.IndexOf((byte)'/');
            if (i < 0)
            {
                throw new ArgumentException($"Unable to parse \"{grain.GrainId.Key}\" as a stream id");
            }

            var providerName = Encoding.UTF8.GetString(span[..i]);

            if (_logger.IsEnabled(LogLevel.Debug))
            {
                _logger.LogDebug("Trying to find storage provider {ProviderName}", providerName);
            }

            var storage = _serviceProvider.GetKeyedService<IGrainStorage>(providerName);
            if (storage == null)
            {
                if (_logger.IsEnabled(LogLevel.Debug))
                {
                    _logger.LogDebug("Fallback to storage provider {ProviderName}",
                        ProviderConstants.DEFAULT_PUBSUB_PROVIDER_NAME);
                }

<<<<<<< HEAD
                storage = _serviceProvider.GetRequiredServiceByName<IGrainStorage>(ProviderConstants
                    .DEFAULT_PUBSUB_PROVIDER_NAME);
=======
                storage = _serviceProvider.GetRequiredKeyedService<IGrainStorage>(ProviderConstants.DEFAULT_PUBSUB_PROVIDER_NAME);
>>>>>>> 2e454ae5
            }

            var activatorProvider = _serviceProvider.GetRequiredService<IActivatorProvider>();
            return new(nameof(PubSubRendezvousGrain), grain.GrainContext, storage, _loggerFactory, activatorProvider);
        }
    }

    [Serializable]
    [GenerateSerializer]
    internal sealed class PubSubGrainState
    {
        [Id(0)] public HashSet<PubSubPublisherState> Producers { get; set; } = new HashSet<PubSubPublisherState>();

        [Id(1)]
        public HashSet<PubSubSubscriptionState> Consumers { get; set; } = new HashSet<PubSubSubscriptionState>();
    }

    [GrainType("pubsubrendezvous")]
    internal sealed class PubSubRendezvousGrain : Grain, IPubSubRendezvousGrain, IGrainMigrationParticipant
    {
        private readonly ILogger _logger;
        private const bool DEBUG_PUB_SUB = false;

        private readonly PubSubGrainStateStorageFactory _storageFactory;
        private readonly StateStorageBridge<PubSubGrainState> _storage;

        private PubSubGrainState State => _storage.State;

        public PubSubRendezvousGrain(PubSubGrainStateStorageFactory storageFactory,
            ILogger<PubSubRendezvousGrain> logger)
        {
            _storageFactory = storageFactory;
            _logger = logger;
            _storage = _storageFactory.GetStorage(this);
        }

        public override async Task OnActivateAsync(CancellationToken cancellationToken)
        {
            await ReadStateAsync();
            LogPubSubCounts("OnActivateAsync");
        }

        public override Task OnDeactivateAsync(DeactivationReason reason, CancellationToken cancellationToken)
        {
            LogPubSubCounts("OnDeactivateAsync");
            return Task.CompletedTask;
        }

        public async Task<ISet<PubSubSubscriptionState>> RegisterProducer(QualifiedStreamId streamId,
            GrainId streamProducer)
        {
            TagList? tags = null;

            if (StreamInstruments.PubSubProducersAdded.Enabled)
            {
                tags = StreamInstrumentsTagUtils.InitializeTags(streamId, streamProducer);
                StreamInstruments.PubSubProducersAdded.Add(1, tags.Value);
            }

            try
            {
                var publisherState = new PubSubPublisherState(streamId, streamProducer);
                State.Producers.Add(publisherState);
                LogPubSubCounts("RegisterProducer {0}", streamProducer);
                await WriteStateAsync();

                if (StreamInstruments.PubSubProducersTotal.Enabled)
                {
                    tags ??= StreamInstrumentsTagUtils.InitializeTags(streamId, streamProducer);
                    StreamInstruments.PubSubProducersTotal.Add(1, tags.Value);
                }
            }
            catch (Exception exc)
            {
                _logger.LogError(
                    (int)ErrorCode.Stream_RegisterProducerFailed,
                    exc,
                    "Failed to register a stream producer. Stream: {StreamId}, Producer: {StreamProducer}",
                    streamId,
                    streamProducer);

                // Corrupted state, deactivate grain.
                DeactivateOnIdle();
                throw;
            }

            return State.Consumers.Where(c => !c.IsFaulted).ToSet();
        }

        public async Task UnregisterProducer(QualifiedStreamId streamId, GrainId streamProducer)
        {
            TagList? tags = null;

            if (StreamInstruments.PubSubProducersRemoved.Enabled)
            {
                tags = StreamInstrumentsTagUtils.InitializeTags(streamId, streamProducer);
                StreamInstruments.PubSubProducersRemoved.Add(1, tags.Value);
            }

            try
            {
                int numRemoved = State.Producers.RemoveWhere(s => s.Equals(streamId, streamProducer));
                LogPubSubCounts("UnregisterProducer {0} NumRemoved={1}", streamProducer, numRemoved);

                if (numRemoved > 0)
                {
                    Task updateStorageTask = State.Producers.Count == 0 && State.Consumers.Count == 0
                        ? ClearStateAsync() //State contains no producers or consumers, remove it from storage
                        : WriteStateAsync();
                    await updateStorageTask;
                }

                if (StreamInstruments.PubSubProducersTotal.Enabled)
                {
                    tags ??= StreamInstrumentsTagUtils.InitializeTags(streamId, streamProducer);
                    StreamInstruments.PubSubProducersTotal.Add(-numRemoved, tags.Value);
                }
            }
            catch (Exception exc)
            {
                _logger.LogError(
                    (int)ErrorCode.Stream_UnegisterProducerFailed,
                    exc,
                    "Failed to unregister a stream producer. Stream: {StreamId}, Producer: {StreamProducer}",
                    streamId,
                    streamProducer);

                // Corrupted state, deactivate grain.
                DeactivateOnIdle();
                throw;
            }

            if (State.Producers.Count == 0 && State.Consumers.Count == 0)
            {
                DeactivateOnIdle(); // No producers or consumers left now, so flag ourselves to expedite Deactivation
            }
        }

        public async Task RegisterConsumer(
            GuidId subscriptionId,
            QualifiedStreamId streamId,
            GrainId streamConsumer,
            string filterData)
        {
            TagList? tags = null;

            if (StreamInstruments.PubSubConsumersAdded.Enabled)
            {
                tags = StreamInstrumentsTagUtils.InitializeTags(streamId, streamConsumer);
                StreamInstruments.PubSubConsumersAdded.Add(1, tags.Value);
            }

            var pubSubState = State.Consumers.FirstOrDefault(s => s.Equals(subscriptionId));
            if (pubSubState != null && pubSubState.IsFaulted)
                throw new FaultedSubscriptionException(subscriptionId, streamId);
            try
            {
                if (pubSubState == null)
                {
                    pubSubState = new PubSubSubscriptionState(subscriptionId, streamId, streamConsumer);
                    State.Consumers.Add(pubSubState);
                }

                if (!string.IsNullOrWhiteSpace(filterData))
                    pubSubState.AddFilter(filterData);

                LogPubSubCounts("RegisterConsumer {0}", streamConsumer);
                await WriteStateAsync();

                if (StreamInstruments.PubSubConsumersTotal.Enabled)
                {
                    tags ??= StreamInstrumentsTagUtils.InitializeTags(streamId, streamConsumer);
                    StreamInstruments.PubSubConsumersTotal.Add(1, tags.Value);
                }
            }
            catch (Exception exc)
            {
                _logger.LogError(
                    (int)ErrorCode.Stream_RegisterConsumerFailed,
                    exc,
                    "Failed to register a stream consumer. Stream: {StreamId}, SubscriptionId {SubscriptionId}, Consumer: {StreamConsumer}",
                    streamId,
                    subscriptionId,
                    streamConsumer);

                // Corrupted state, deactivate grain.
                DeactivateOnIdle();
                throw;
            }

            int numProducers = State.Producers.Count;
            if (numProducers <= 0)
                return;

            if (_logger.IsEnabled(LogLevel.Debug))
                _logger.LogDebug(
                    "Notifying {ProducerCount} existing producer(s) about new consumer {Consumer}. Producers={Producers}",
                    numProducers, streamConsumer, Utils.EnumerableToString(State.Producers));

            // Notify producers about a new streamConsumer.
            var tasks = new List<Task>();
            var producers = State.Producers.ToList();
            int initialProducerCount = producers.Count;
            try
            {
                foreach (PubSubPublisherState producerState in producers)
                {
                    tasks.Add(ExecuteProducerTask(producerState,
                        p => p.AddSubscriber(subscriptionId, streamId, streamConsumer, filterData)));
                }

                Exception? exception = null;
                try
                {
                    await Task.WhenAll(tasks);
                }
                catch (Exception exc)
                {
                    exception = exc;
                }

                // if the number of producers has been changed, resave state.
                if (State.Producers.Count != initialProducerCount)
                {
                    await WriteStateAsync();

                    if (StreamInstruments.PubSubConsumersTotal.Enabled) {
                        tags ??= StreamInstrumentsTagUtils.InitializeTags(streamId, streamConsumer);
                        StreamInstruments.PubSubConsumersTotal.Add(
                            -(initialProducerCount - State.Producers.Count), tags.Value);
                    }
                }

                if (exception != null)
                {
                    ExceptionDispatchInfo.Capture(exception).Throw();
                }
            }
            catch (Exception exc)
            {
                _logger.LogError(
                    (int)ErrorCode.Stream_RegisterConsumerFailed,
                    exc,
                    "Failed to update producers while register a stream consumer. Stream: {StreamId}, SubscriptionId {SubscriptionId}, Consumer: {StreamConsumer}",
                    streamId,
                    subscriptionId,
                    streamConsumer);

                // Corrupted state, deactivate grain.
                DeactivateOnIdle();
                throw;
            }
        }

        private void RemoveProducer(PubSubPublisherState producer)
        {
            _logger.LogWarning(
                (int)ErrorCode.Stream_ProducerIsDead,
                "Producer {Producer} on stream {StreamId} is no longer active - permanently removing producer.",
                producer, producer.Stream);

            State.Producers.Remove(producer);
        }

        public async Task UnregisterConsumer(GuidId subscriptionId, QualifiedStreamId streamId)
        {
            TagList? tags = null;

            if (StreamInstruments.PubSubConsumersRemoved.Enabled)
            {
                tags = StreamInstrumentsTagUtils.InitializeTags(streamId, subscriptionId);
                StreamInstruments.PubSubConsumersRemoved.Add(1, tags.Value);
            }

            try
            {
                int numRemoved = State.Consumers.RemoveWhere(c => c.Equals(subscriptionId));

                LogPubSubCounts("UnregisterSubscription {0} NumRemoved={1}", subscriptionId, numRemoved);

                if (await TryClearState())
                {
                    // If state was cleared expedite Deactivation
                    DeactivateOnIdle();
                }
                else
                {
                    if (numRemoved != 0)
                    {
                        await WriteStateAsync();
                    }

                    await NotifyProducersOfRemovedSubscription(subscriptionId, streamId);
                }

                if (StreamInstruments.PubSubConsumersTotal.Enabled)
                {
                    tags ??= StreamInstrumentsTagUtils.InitializeTags(streamId, subscriptionId);
                    StreamInstruments.PubSubConsumersTotal.Add(-numRemoved, tags.Value);
                }
            }
            catch (Exception exc)
            {
                _logger.LogError(
                    (int)ErrorCode.Stream_UnregisterConsumerFailed,
                    exc,
                    "Failed to unregister a stream consumer. Stream: {StreamId}, SubscriptionId {SubscriptionId}",
                    streamId,
                    subscriptionId);

                // Corrupted state, deactivate grain.
                DeactivateOnIdle();
                throw;
            }
        }

        public Task<int> ProducerCount(QualifiedStreamId streamId)
        {
            return Task.FromResult(State.Producers.Count);
        }

        public Task<int> ConsumerCount(QualifiedStreamId streamId)
        {
            return Task.FromResult(GetConsumersForStream(streamId).Length);
        }

        public Task<PubSubSubscriptionState[]> DiagGetConsumers(QualifiedStreamId streamId)
        {
            return Task.FromResult(GetConsumersForStream(streamId));
        }

        private PubSubSubscriptionState[] GetConsumersForStream(QualifiedStreamId streamId)
        {
            return State.Consumers.Where(c => !c.IsFaulted && c.Stream.Equals(streamId)).ToArray();
        }

        private void LogPubSubCounts(string fmt, params object[] args)
        {
            if (_logger.IsEnabled(LogLevel.Debug) || DEBUG_PUB_SUB)
            {
                int numProducers = 0;
                int numConsumers = 0;
                if (State?.Producers != null)
                    numProducers = State.Producers.Count;
                if (State?.Consumers != null)
                    numConsumers = State.Consumers.Count;

                string when = args != null && args.Length != 0 ? string.Format(fmt, args) : fmt;
                _logger.LogDebug(
                    "{When}. Now have total of {ProducerCount} producers and {ConsumerCount} consumers. All Consumers = {Consumers}, All Producers = {Producers}",
                    when, numProducers, numConsumers, Utils.EnumerableToString(State?.Consumers),
                    Utils.EnumerableToString(State?.Producers));
            }
        }

        // Check that what we have cached locally matches what is in the persistent table.
        public async Task Validate()
        {
            var captureProducers = State.Producers;
            var captureConsumers = State.Consumers;

            await ReadStateAsync();

            if (captureProducers.Count != State.Producers.Count)
            {
                throw new OrleansException(
                    $"State mismatch between PubSubRendezvousGrain and its persistent state. captureProducers.Count={captureProducers.Count}, State.Producers.Count={State.Producers.Count}");
            }

            if (captureProducers.Any(producer => !State.Producers.Contains(producer)))
            {
                throw new OrleansException(
                    $"State mismatch between PubSubRendezvousGrain and its persistent state. captureProducers={Utils.EnumerableToString(captureProducers)}, State.Producers={Utils.EnumerableToString(State.Producers)}");
            }

            if (captureConsumers.Count != State.Consumers.Count)
            {
                LogPubSubCounts("Validate: Consumer count mismatch");
                throw new OrleansException(
                    $"State mismatch between PubSubRendezvousGrain and its persistent state. captureConsumers.Count={captureConsumers.Count}, State.Consumers.Count={State.Consumers.Count}");
            }

            if (captureConsumers.Any(consumer => !State.Consumers.Contains(consumer)))
            {
                throw new OrleansException(
                    $"State mismatch between PubSubRendezvousGrain and its persistent state. captureConsumers={Utils.EnumerableToString(captureConsumers)}, State.Consumers={Utils.EnumerableToString(State.Consumers)}");
            }
        }

        public Task<List<StreamSubscription>> GetAllSubscriptions(QualifiedStreamId streamId, GrainId streamConsumer)
        {
            if (streamConsumer != default)
            {
                List<StreamSubscription> subscriptions =
                    State.Consumers.Where(c => !c.IsFaulted && c.Consumer.Equals(streamConsumer))
                        .Select(
                            c =>
                                new StreamSubscription(c.SubscriptionId.Guid, streamId.ProviderName, streamId,
                                    streamConsumer)).ToList();
                return Task.FromResult(subscriptions);
            }
            else
            {
                List<StreamSubscription> subscriptions =
                    State.Consumers.Where(c => !c.IsFaulted)
                        .Select(
                            c =>
                                new StreamSubscription(c.SubscriptionId.Guid, streamId.ProviderName, streamId,
                                    c.Consumer)).ToList();
                return Task.FromResult(subscriptions);
            }
        }

        public async Task FaultSubscription(GuidId subscriptionId)
        {
            var pubSubState = State.Consumers.FirstOrDefault(s => s.Equals(subscriptionId));
            if (pubSubState == null)
            {
                return;
            }

            try
            {
                pubSubState.Fault();
                if (_logger.IsEnabled(LogLevel.Debug))
                    _logger.LogDebug("Setting subscription {SubscriptionId} to a faulted state.", subscriptionId);

                await WriteStateAsync();
                await NotifyProducersOfRemovedSubscription(pubSubState.SubscriptionId, pubSubState.Stream);
            }
            catch (Exception exc)
            {
                _logger.LogError(
                    (int)ErrorCode.Stream_SetSubscriptionToFaultedFailed,
                    exc,
                    "Failed to set subscription state to faulted. SubscriptionId {SubscriptionId}",
                    subscriptionId);

                // Corrupted state, deactivate grain.
                DeactivateOnIdle();
                throw;
            }
        }

        private async Task NotifyProducersOfRemovedSubscription(GuidId subscriptionId, QualifiedStreamId streamId)
        {
            int numProducersBeforeNotify = State.Producers.Count;
            if (numProducersBeforeNotify > 0)
            {
                if (_logger.IsEnabled(LogLevel.Debug))
                    _logger.LogDebug(
                        "Notifying {ProducerCountBeforeNotify} existing producers about unregistered consumer.",
                        numProducersBeforeNotify);

                // Notify producers about unregistered consumer.
                List<Task> tasks = State.Producers
                    .Select(producerState =>
                        ExecuteProducerTask(producerState, p => p.RemoveSubscriber(subscriptionId, streamId)))
                    .ToList();
                await Task.WhenAll(tasks);
                //if producers got removed
                if (State.Producers.Count < numProducersBeforeNotify)
                    await WriteStateAsync();
            }
        }

        /// <summary>
        /// Try clear state will only clear the state if there are no producers or consumers.
        /// </summary>
        /// <returns></returns>
        private async Task<bool> TryClearState()
        {
            if (State.Producers.Count == 0 &&
                State.Consumers.Count == 0) // + we already know that numProducers == 0 from previous if-clause
            {
                await ClearStateAsync(); //State contains no producers or consumers, remove it from storage
                return true;
            }

            return false;
        }

        private async Task ExecuteProducerTask(PubSubPublisherState producer,
            Func<IStreamProducerExtension, Task> producerTask)
        {
            try
            {
                var extension = GrainFactory
                    .GetGrain(producer.Producer)
                    .AsReference<IStreamProducerExtension>();
                await producerTask(extension);
            }
            catch (GrainExtensionNotInstalledException)
            {
                RemoveProducer(producer);
            }
            catch (ClientNotAvailableException)
            {
                RemoveProducer(producer);
            }
            catch (OrleansMessageRejectionException)
            {
                // if producer is a system target on and unavailable silo, remove it.
                if (producer.Producer.IsSystemTarget())
                {
                    RemoveProducer(producer);
                }
                else // otherwise, throw
                {
                    throw;
                }
            }
        }

        private Task ReadStateAsync() => _storage.ReadStateAsync();
        private Task WriteStateAsync() => _storage.WriteStateAsync();
        private Task ClearStateAsync() => _storage.ClearStateAsync();

        void IGrainMigrationParticipant.OnDehydrate(IDehydrationContext dehydrationContext) =>
            _storage.OnDehydrate(dehydrationContext);

        void IGrainMigrationParticipant.OnRehydrate(IRehydrationContext rehydrationContext) =>
            _storage.OnRehydrate(rehydrationContext);
    }
}<|MERGE_RESOLUTION|>--- conflicted
+++ resolved
@@ -1,6 +1,5 @@
 using System;
 using System.Collections.Generic;
-using System.Diagnostics;
 using System.Linq;
 using System.Runtime.ExceptionServices;
 using System.Text;
@@ -58,12 +57,8 @@
                         ProviderConstants.DEFAULT_PUBSUB_PROVIDER_NAME);
                 }
 
-<<<<<<< HEAD
-                storage = _serviceProvider.GetRequiredServiceByName<IGrainStorage>(ProviderConstants
+                storage = _serviceProvider.GetRequiredKeyedService<IGrainStorage>(ProviderConstants
                     .DEFAULT_PUBSUB_PROVIDER_NAME);
-=======
-                storage = _serviceProvider.GetRequiredKeyedService<IGrainStorage>(ProviderConstants.DEFAULT_PUBSUB_PROVIDER_NAME);
->>>>>>> 2e454ae5
             }
 
             var activatorProvider = _serviceProvider.GetRequiredService<IActivatorProvider>();
@@ -290,7 +285,8 @@
                 {
                     await WriteStateAsync();
 
-                    if (StreamInstruments.PubSubConsumersTotal.Enabled) {
+                    if (StreamInstruments.PubSubConsumersTotal.Enabled)
+                    {
                         tags ??= StreamInstrumentsTagUtils.InitializeTags(streamId, streamConsumer);
                         StreamInstruments.PubSubConsumersTotal.Add(
                             -(initialProducerCount - State.Producers.Count), tags.Value);
