﻿using Orleans.LogConsistency;
using Orleans.Runtime;
using System;
using System.Collections.Generic;
using System.Linq;
using System.Text;
using System.Threading.Tasks;
using Microsoft.Extensions.Logging;

namespace Orleans.EventSourcing.Common
{

    /// <summary>
    /// Helper class for tracking notifications that a grain sends to other clusters after updating the log.
    /// </summary>
    internal class NotificationTracker
    {
        internal ILogConsistencyProtocolServices services;
        internal IConnectionIssueListener listener;
        internal int maxNotificationBatchSize;

        private Dictionary<string, NotificationWorker> sendWorkers;

        public NotificationTracker(ILogConsistencyProtocolServices services, IEnumerable<string> remoteInstances, int maxNotificationBatchSize, IConnectionIssueListener listener)
        {
            this.services = services;
            this.listener = listener;
            sendWorkers = new Dictionary<string, NotificationWorker>();
            this.maxNotificationBatchSize = maxNotificationBatchSize;

            foreach (var x in remoteInstances)
            {
                services.Log(LogLevel.Debug, "Now sending notifications to {0}", x);
                sendWorkers.Add(x, new NotificationWorker(this, x));
            }
        }

        public void BroadcastNotification(INotificationMessage msg, string exclude = null)
        {
            foreach (var kvp in sendWorkers)
            {
                if (kvp.Key != exclude)
                {
                    var w = kvp.Value;
                    w.Enqueue(msg);
                }
            }
        }

        /// <summary>
        /// returns unresolved connection issues observed by the workers
        /// </summary>
        public IEnumerable<ConnectionIssue> UnresolvedConnectionIssues
        {
            get
            {
                return sendWorkers.Values.Select(sw => sw.LastConnectionIssue.Issue).Where(i => i != null);
            }
        }

        /// <summary>
        /// Update the multicluster configuration (change who to send notifications to)
        /// </summary>
        public void UpdateNotificationTargets(IReadOnlyList<string> remoteInstances)
        {
            var removed = sendWorkers.Keys.Except(remoteInstances);
            foreach (var x in removed)
            {
                services.Log(LogLevel.Debug, "No longer sending notifications to {0}", x);
                sendWorkers[x].Done = true;
                sendWorkers.Remove(x);
            }

            var added = remoteInstances.Except(sendWorkers.Keys);
            foreach (var x in added)
            {
                if (x != services.MyClusterId)
                {
                    services.Log(LogLevel.Debug, "Now sending notifications to {0}", x);
                    sendWorkers.Add(x, new NotificationWorker(this, x));
                }
            }
        }


        public enum NotificationQueueState
        {
            Empty,
            Single,
            Batch,
            VersionOnly
        }

        /// <summary>
        /// Asynchronous batch worker that sends notfications to a particular cluster.
        /// </summary>
        public class NotificationWorker : BatchWorker
        {
            private NotificationTracker tracker;
            private string clusterId;

            /// <summary>
            /// Queue messages
            /// </summary>
            private INotificationMessage QueuedMessage = null;
            /// <summary>
            /// Queue state
            /// </summary>
            private NotificationQueueState QueueState = NotificationQueueState.Empty;
            /// <summary>
            /// Last exception
            /// </summary>
            public RecordedConnectionIssue LastConnectionIssue;
            /// <summary>
            /// Is current task done or not
            /// </summary>
            public bool Done;

            /// <summary>
            /// Initialize a new instance of NotificationWorker class
            /// </summary>
            public NotificationWorker(NotificationTracker tracker, string clusterId)
            {
                this.tracker = tracker;
                this.clusterId = clusterId;
            }

            /// <summary>
            /// Enqueue method
            /// </summary>
            /// <param name="msg">The message to enqueue</param>
            public void Enqueue(INotificationMessage msg)
            {
                switch (QueueState)
                {
                    case (NotificationQueueState.Empty):
                        {
                            QueuedMessage = msg;
                            QueueState = NotificationQueueState.Single;
                            break;
                        }
                    case (NotificationQueueState.Single):
                        {
                            var m = new List<INotificationMessage>();
                            m.Add(QueuedMessage);
                            m.Add(msg);
                            QueuedMessage = new BatchedNotificationMessage() { Notifications = m };
                            QueueState = NotificationQueueState.Batch;
                            break;
                        }
                    case (NotificationQueueState.Batch):
                        {
                            var batchmsg = (BatchedNotificationMessage)QueuedMessage;
                            if (batchmsg.Notifications.Count < tracker.maxNotificationBatchSize)
                            {
                                batchmsg.Notifications.Add(msg);
                                break;
                            }
                            else
                            {
                                // keep only a version notification
                                QueuedMessage = new VersionNotificationMessage() { Version = msg.Version };
                                QueueState = NotificationQueueState.VersionOnly;
                                break;
                            }
                        }
                    case (NotificationQueueState.VersionOnly):
                        {
                            ((VersionNotificationMessage)QueuedMessage).Version = msg.Version;
                            QueueState = NotificationQueueState.VersionOnly;
                            break;
                        }
                }
                LastConnectionIssue.Nudge();
                Notify();
            }
            

            protected override async Task Work()
            {
                if (Done) return; // has been terminated - now garbage.

                // if we had issues sending last time, wait a bit before retrying
                await LastConnectionIssue.DelayBeforeRetry();

                // take all of current queue
                var msg = QueuedMessage;
                var state = QueueState;

                if (state == NotificationQueueState.Empty)
                    return;

                // queue is now empty (and may grow while this worker is doing awaits)
                QueuedMessage = null;
                QueueState = NotificationQueueState.Empty;

                // try to send it
                try
                {
                    await tracker.services.SendMessage(msg, clusterId);

                    // notification was successful
                    tracker.services.Log(LogLevel.Debug, "Sent notification to cluster {0}: {1}", clusterId, msg);

                    LastConnectionIssue.Resolve(tracker.listener, tracker.services);
                }
                catch (Exception e)
                {
<<<<<<< HEAD
=======
                    tracker.services.Log(LogLevel.Information, "Could not send notification to cluster {0}: {1}", clusterId, e);

>>>>>>> 0aa92f39
                    LastConnectionIssue.Record(
                        new NotificationFailed() { RemoteCluster = clusterId, Exception = e },
                        tracker.listener, tracker.services);

                    // next time, send only version (this is an optimization that 
                    // avoids the queueing and sending of lots of data when there are errors observed)
                    QueuedMessage = new VersionNotificationMessage() { Version = msg.Version };
                    QueueState = NotificationQueueState.VersionOnly;
                    Notify();
                }
            }
        }
    }
}<|MERGE_RESOLUTION|>--- conflicted
+++ resolved
@@ -206,11 +206,8 @@
                 }
                 catch (Exception e)
                 {
-<<<<<<< HEAD
-=======
                     tracker.services.Log(LogLevel.Information, "Could not send notification to cluster {0}: {1}", clusterId, e);
 
->>>>>>> 0aa92f39
                     LastConnectionIssue.Record(
                         new NotificationFailed() { RemoteCluster = clusterId, Exception = e },
                         tracker.listener, tracker.services);
