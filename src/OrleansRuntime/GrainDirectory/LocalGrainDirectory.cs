using System;
using System.Collections.Generic;
using System.Linq;
using System.Text;
using System.Threading.Tasks;

using Orleans.GrainDirectory;
using Orleans.Runtime.Scheduler;

namespace Orleans.Runtime.GrainDirectory
{
    internal class LocalGrainDirectory : MarshalByRefObject, ILocalGrainDirectory, ISiloStatusListener
    {
        /// <summary>
        /// list of silo members sorted by the hash value of their address
        /// </summary>
        private readonly List<SiloAddress> membershipRingList;
        private readonly HashSet<SiloAddress> membershipCache;
        private readonly AsynchAgent maintainer;
<<<<<<< HEAD
        private readonly AsynchAgent globalSingleInstanceActivationMaintainer;
        private readonly TraceLogger log;
=======
        private readonly Logger log;
>>>>>>> b2add4fa
        private readonly SiloAddress seed;
        internal ISiloStatusOracle Membership;

        // Consider: move these constants into an apropriate place
        internal const int HOP_LIMIT = 3; // forward a remote request no more than two times
        public static readonly TimeSpan RETRY_DELAY = TimeSpan.FromSeconds(5); // Pause 5 seconds between forwards to let the membership directory settle down

        protected SiloAddress Seed { get { return seed; } }

        internal Logger Logger { get { return log; } } // logger is shared with classes that manage grain directory

        internal bool Running;

        internal SiloAddress MyAddress { get; private set; }

        internal IGrainDirectoryCache<IReadOnlyList<Tuple<SiloAddress, ActivationId>>> DirectoryCache { get; private set; }
        internal GrainDirectoryPartition DirectoryPartition { get; private set; }

        public RemoteGrainDirectory RemGrainDirectory { get; private set; }
        public RemoteGrainDirectory CacheValidator { get; private set; }
        public ClusterGrainDirectory RemClusterGrainDirectory { get; private set; }

        private readonly TaskCompletionSource<bool> stopPreparationResolver;
        public Task StopPreparationCompletion { get { return stopPreparationResolver.Task; } }

        internal OrleansTaskScheduler Scheduler { get; private set; }

        internal GrainDirectoryHandoffManager HandoffManager { get; private set; }

        internal ISiloStatusListener CatalogSiloStatusListener { get; set; }

        private readonly CounterStatistic localLookups;
        private readonly CounterStatistic localSuccesses;
        private readonly CounterStatistic fullLookups;
        private readonly CounterStatistic cacheLookups;
        private readonly CounterStatistic cacheSuccesses;
        private readonly CounterStatistic registrationsIssued;
        private readonly CounterStatistic registrationsSingleActIssued;
        private readonly CounterStatistic unregistrationsIssued;
        private readonly CounterStatistic unregistrationsManyIssued;
        private readonly IntValueStatistic directoryPartitionCount;

        internal readonly CounterStatistic RemoteLookupsSent;
        internal readonly CounterStatistic RemoteLookupsReceived;
        internal readonly CounterStatistic LocalDirectoryLookups;
        internal readonly CounterStatistic LocalDirectorySuccesses;
        internal readonly CounterStatistic CacheValidationsSent;
        internal readonly CounterStatistic CacheValidationsReceived;
        internal readonly CounterStatistic RegistrationsLocal;
        internal readonly CounterStatistic RegistrationsRemoteSent;
        internal readonly CounterStatistic RegistrationsRemoteReceived;
        internal readonly CounterStatistic RegistrationsSingleActLocal;
        internal readonly CounterStatistic RegistrationsSingleActRemoteSent;
        internal readonly CounterStatistic RegistrationsSingleActRemoteReceived;
        internal readonly CounterStatistic UnregistrationsLocal;
        internal readonly CounterStatistic UnregistrationsRemoteSent;
        internal readonly CounterStatistic UnregistrationsRemoteReceived;
        internal readonly CounterStatistic UnregistrationsManyRemoteSent;
        internal readonly CounterStatistic UnregistrationsManyRemoteReceived;

        
        public LocalGrainDirectory(Silo silo)
        {
            log = LogManager.GetLogger("Orleans.GrainDirectory.LocalGrainDirectory");

            MyAddress = silo.LocalMessageCenter.MyAddress;
            Scheduler = silo.LocalScheduler;
            membershipRingList = new List<SiloAddress>();
            membershipCache = new HashSet<SiloAddress>();

            silo.OrleansConfig.OnConfigChange("Globals/Caching", () =>
            {
                lock (membershipCache)
                {
                    DirectoryCache = GrainDirectoryCacheFactory<IReadOnlyList<Tuple<SiloAddress, ActivationId>>>.CreateGrainDirectoryCache(silo.GlobalConfig);
                }
            });
            maintainer = GrainDirectoryCacheFactory<IReadOnlyList<Tuple<SiloAddress, ActivationId>>>.CreateGrainDirectoryCacheMaintainer(this, DirectoryCache);
            globalSingleInstanceActivationMaintainer = new GlobalSingleInstanceActivationMaintainer(this, this.Logger, silo.GlobalConfig);

            if (silo.GlobalConfig.SeedNodes.Count > 0)
            {
                seed = silo.GlobalConfig.SeedNodes.Contains(MyAddress.Endpoint) ? MyAddress : SiloAddress.New(silo.GlobalConfig.SeedNodes[0], 0);
            }

            stopPreparationResolver = new TaskCompletionSource<bool>();
            DirectoryPartition = new GrainDirectoryPartition();
            HandoffManager = new GrainDirectoryHandoffManager(this, silo.GlobalConfig);

            RemGrainDirectory = new RemoteGrainDirectory(this, Constants.DirectoryServiceId);
            CacheValidator = new RemoteGrainDirectory(this, Constants.DirectoryCacheValidatorId);
            RemClusterGrainDirectory = new ClusterGrainDirectory(this, Constants.ClusterDirectoryServiceId, silo.ClusterId);

            // add myself to the list of members
            AddServer(MyAddress);

            Func<SiloAddress, string> siloAddressPrint = (SiloAddress addr) => 
                String.Format("{0}/{1:X}", addr.ToLongString(), addr.GetConsistentHashCode());
            
            localLookups = CounterStatistic.FindOrCreate(StatisticNames.DIRECTORY_LOOKUPS_LOCAL_ISSUED);
            localSuccesses = CounterStatistic.FindOrCreate(StatisticNames.DIRECTORY_LOOKUPS_LOCAL_SUCCESSES);
            fullLookups = CounterStatistic.FindOrCreate(StatisticNames.DIRECTORY_LOOKUPS_FULL_ISSUED);

            RemoteLookupsSent = CounterStatistic.FindOrCreate(StatisticNames.DIRECTORY_LOOKUPS_REMOTE_SENT);
            RemoteLookupsReceived = CounterStatistic.FindOrCreate(StatisticNames.DIRECTORY_LOOKUPS_REMOTE_RECEIVED);

            LocalDirectoryLookups = CounterStatistic.FindOrCreate(StatisticNames.DIRECTORY_LOOKUPS_LOCALDIRECTORY_ISSUED);
            LocalDirectorySuccesses = CounterStatistic.FindOrCreate(StatisticNames.DIRECTORY_LOOKUPS_LOCALDIRECTORY_SUCCESSES);

            cacheLookups = CounterStatistic.FindOrCreate(StatisticNames.DIRECTORY_LOOKUPS_CACHE_ISSUED);
            cacheSuccesses = CounterStatistic.FindOrCreate(StatisticNames.DIRECTORY_LOOKUPS_CACHE_SUCCESSES);
            StringValueStatistic.FindOrCreate(StatisticNames.DIRECTORY_LOOKUPS_CACHE_HITRATIO, () =>
                {
                    long delta1, delta2;
                    long curr1 = cacheSuccesses.GetCurrentValueAndDelta(out delta1);
                    long curr2 = cacheLookups.GetCurrentValueAndDelta(out delta2);
                    return String.Format("{0}, Delta={1}", 
                        (curr2 != 0 ? (float)curr1 / (float)curr2 : 0)
                        ,(delta2 !=0 ? (float)delta1 / (float)delta2 : 0));
                });

            CacheValidationsSent = CounterStatistic.FindOrCreate(StatisticNames.DIRECTORY_VALIDATIONS_CACHE_SENT);
            CacheValidationsReceived = CounterStatistic.FindOrCreate(StatisticNames.DIRECTORY_VALIDATIONS_CACHE_RECEIVED);

            registrationsIssued = CounterStatistic.FindOrCreate(StatisticNames.DIRECTORY_REGISTRATIONS_ISSUED);
            RegistrationsLocal = CounterStatistic.FindOrCreate(StatisticNames.DIRECTORY_REGISTRATIONS_LOCAL);
            RegistrationsRemoteSent = CounterStatistic.FindOrCreate(StatisticNames.DIRECTORY_REGISTRATIONS_REMOTE_SENT);
            RegistrationsRemoteReceived = CounterStatistic.FindOrCreate(StatisticNames.DIRECTORY_REGISTRATIONS_REMOTE_RECEIVED);
            registrationsSingleActIssued = CounterStatistic.FindOrCreate(StatisticNames.DIRECTORY_REGISTRATIONS_SINGLE_ACT_ISSUED);
            RegistrationsSingleActLocal = CounterStatistic.FindOrCreate(StatisticNames.DIRECTORY_REGISTRATIONS_SINGLE_ACT_LOCAL);
            RegistrationsSingleActRemoteSent = CounterStatistic.FindOrCreate(StatisticNames.DIRECTORY_REGISTRATIONS_SINGLE_ACT_REMOTE_SENT);
            RegistrationsSingleActRemoteReceived = CounterStatistic.FindOrCreate(StatisticNames.DIRECTORY_REGISTRATIONS_SINGLE_ACT_REMOTE_RECEIVED);
            unregistrationsIssued = CounterStatistic.FindOrCreate(StatisticNames.DIRECTORY_UNREGISTRATIONS_ISSUED);
            UnregistrationsLocal = CounterStatistic.FindOrCreate(StatisticNames.DIRECTORY_UNREGISTRATIONS_LOCAL);
            UnregistrationsRemoteSent = CounterStatistic.FindOrCreate(StatisticNames.DIRECTORY_UNREGISTRATIONS_REMOTE_SENT);
            UnregistrationsRemoteReceived = CounterStatistic.FindOrCreate(StatisticNames.DIRECTORY_UNREGISTRATIONS_REMOTE_RECEIVED);
            unregistrationsManyIssued = CounterStatistic.FindOrCreate(StatisticNames.DIRECTORY_UNREGISTRATIONS_MANY_ISSUED);
            UnregistrationsManyRemoteSent = CounterStatistic.FindOrCreate(StatisticNames.DIRECTORY_UNREGISTRATIONS_MANY_REMOTE_SENT);
            UnregistrationsManyRemoteReceived = CounterStatistic.FindOrCreate(StatisticNames.DIRECTORY_UNREGISTRATIONS_MANY_REMOTE_RECEIVED);

            directoryPartitionCount = IntValueStatistic.FindOrCreate(StatisticNames.DIRECTORY_PARTITION_SIZE, () => DirectoryPartition.Count);
            IntValueStatistic.FindOrCreate(StatisticNames.DIRECTORY_RING_MYPORTION_RINGDISTANCE, () => RingDistanceToSuccessor());
            FloatValueStatistic.FindOrCreate(StatisticNames.DIRECTORY_RING_MYPORTION_RINGPERCENTAGE, () => (((float)RingDistanceToSuccessor()) / ((float)(int.MaxValue * 2L))) * 100);
            FloatValueStatistic.FindOrCreate(StatisticNames.DIRECTORY_RING_MYPORTION_AVERAGERINGPERCENTAGE, () => membershipRingList.Count == 0 ? 0 : ((float)100 / (float)membershipRingList.Count));
            IntValueStatistic.FindOrCreate(StatisticNames.DIRECTORY_RING_RINGSIZE, () => membershipRingList.Count);
            StringValueStatistic.FindOrCreate(StatisticNames.DIRECTORY_RING, () =>
                {
                    lock (membershipCache)
                    {
                        return Utils.EnumerableToString(membershipRingList, siloAddressPrint);
                    }
                });
            StringValueStatistic.FindOrCreate(StatisticNames.DIRECTORY_RING_PREDECESSORS, () => Utils.EnumerableToString(FindPredecessors(MyAddress, 1), siloAddressPrint));
            StringValueStatistic.FindOrCreate(StatisticNames.DIRECTORY_RING_SUCCESSORS, () => Utils.EnumerableToString(FindSuccessors(MyAddress, 1), siloAddressPrint));
        }

        public void Start()
        {
            log.Info("Start (SeverityLevel={0})", log.SeverityLevel);
            Running = true;
            if (maintainer != null)
            {
                maintainer.Start();
            }
            if (globalSingleInstanceActivationMaintainer != null)
            {
                globalSingleInstanceActivationMaintainer.Start();
            }
        }

        // Note that this implementation stops processing directory change requests (Register, Unregister, etc.) when the Stop event is raised. 
        // This means that there may be a short period during which no silo believes that it is the owner of directory information for a set of 
        // grains (for update purposes), which could cause application requests that require a new activation to be created to time out. 
        // The alternative would be to allow the silo to process requests after it has handed off its partition, in which case those changes 
        // would receive successful responses but would not be reflected in the eventual state of the directory. 
        // It's easy to change this, if we think the trade-off is better the other way.
        public void Stop(bool doOnStopHandoff)
        {
            // This will cause remote write requests to be forwarded to the silo that will become the new owner.
            // Requests might bounce back and forth for a while as membership stabilizes, but they will either be served by the
            // new owner of the grain, or will wind up failing. In either case, we avoid requests succeeding at this silo after we've
            // begun stopping, which could cause them to not get handed off to the new owner.
            Running = false;

            if (doOnStopHandoff)
            {
                HandoffManager.ProcessSiloStoppingEvent();
            }
            else
            {
                MarkStopPreparationCompleted();
            }
            if (maintainer != null)
            {
                maintainer.Stop();
            }
            DirectoryCache.Clear();
        }

        internal void MarkStopPreparationCompleted()
        {
            stopPreparationResolver.TrySetResult(true);
        }

        internal void MarkStopPreparationFailed(Exception ex)
        {
            stopPreparationResolver.TrySetException(ex);
        }

        #region Handling membership events
        protected void AddServer(SiloAddress silo)
        {
            lock (membershipCache)
            {
                if (membershipCache.Contains(silo))
                {
                    // we have already cached this silo
                    return;
                }

                membershipCache.Add(silo);

                // insert new silo in the sorted order
                long hash = silo.GetConsistentHashCode();

                // Find the last silo with hash smaller than the new silo, and insert the latter after (this is why we have +1 here) the former.
                // Notice that FindLastIndex might return -1 if this should be the first silo in the list, but then
                // 'index' will get 0, as needed.
                int index = membershipRingList.FindLastIndex(siloAddr => siloAddr.GetConsistentHashCode() < hash) + 1;
                membershipRingList.Insert(index, silo);

                HandoffManager.ProcessSiloAddEvent(silo);

                if (log.IsVerbose) log.Verbose("Silo {0} added silo {1}", MyAddress, silo);
            }
        }

        protected void RemoveServer(SiloAddress silo, SiloStatus status)
        {
            lock (membershipCache)
            {
                if (!membershipCache.Contains(silo))
                {
                    // we have already removed this silo
                    return;
                }

                if (CatalogSiloStatusListener != null)
                {
                    try
                    {
                        // only call SiloStatusChangeNotification once on the catalog and the order is important: call BEFORE updating membershipRingList.
                        CatalogSiloStatusListener.SiloStatusChangeNotification(silo, status);
                    }
                    catch (Exception exc)
                    {
                        log.Error(ErrorCode.Directory_SiloStatusChangeNotification_Exception,
                            String.Format("CatalogSiloStatusListener.SiloStatusChangeNotification has thrown an exception when notified about removed silo {0}.", silo.ToStringWithHashCode()), exc);
                    }
                }

                // the call order is important
                HandoffManager.ProcessSiloRemoveEvent(silo);
                membershipCache.Remove(silo);
                membershipRingList.Remove(silo);

                AdjustLocalDirectory(silo);
                AdjustLocalCache(silo);

                if (log.IsVerbose) log.Verbose("Silo {0} removed silo {1}", MyAddress, silo);
            }
        }

        /// <summary>
        /// Adjust local directory following the removal of a silo by droping all activations located on the removed silo
        /// </summary>
        /// <param name="removedSilo"></param>
        protected void AdjustLocalDirectory(SiloAddress removedSilo)
        {
            var activationsToRemove = (from pair in DirectoryPartition.GetItems()
                                       from pair2 in pair.Value.Instances.Where(pair3 => pair3.Value.SiloAddress.Equals(removedSilo))
                                       select new Tuple<GrainId, ActivationId>(pair.Key, pair2.Key)).ToList();
            // drop all records of activations located on the removed silo
            foreach (var activation in activationsToRemove)
            {
                DirectoryPartition.RemoveActivation(activation.Item1, activation.Item2, true);
            }
        }

        /// Adjust local cache following the removal of a silo by droping:
        /// 1) entries that point to activations located on the removed silo 
        /// 2) entries for grains that are now owned by this silo (me)
        /// 3) entries for grains that were owned by this removed silo - we currently do NOT do that.
        ///     If we did 3, we need to do that BEFORE we change the membershipRingList (based on old Membership).
        ///     We don't do that since first cache refresh handles that. 
        ///     Second, since Membership events are not guaranteed to be ordered, we may remove a cache entry that does not really point to a failed silo.
        ///     To do that properly, we need to store for each cache entry who was the directory owner that registered this activation (the original partition owner). 
        protected void AdjustLocalCache(SiloAddress removedSilo)
        {
            // remove all records of activations located on the removed silo
            foreach (Tuple<GrainId, IReadOnlyList<Tuple<SiloAddress, ActivationId>>, int> tuple in DirectoryCache.KeyValues)
            {
                // 2) remove entries now owned by me (they should be retrieved from my directory partition)
                if (MyAddress.Equals(CalculateTargetSilo(tuple.Item1)))
                {
                    DirectoryCache.Remove(tuple.Item1);
                }

                // 1) remove entries that point to activations located on the removed silo
                RemoveActivations(DirectoryCache, tuple.Item1, tuple.Item2, tuple.Item3, t => t.Item1.Equals(removedSilo));
            }
        }

        internal List<SiloAddress> FindPredecessors(SiloAddress silo, int count)
        {
            lock (membershipCache)
            {
                int index = membershipRingList.FindIndex(elem => elem.Equals(silo));
                if (index == -1)
                {
                    log.Warn(ErrorCode.Runtime_Error_100201, "Got request to find predecessors of silo " + silo + ", which is not in the list of members");
                    return null;
                }

                var result = new List<SiloAddress>();
                int numMembers = membershipRingList.Count;
                for (int i = index - 1; ((i + numMembers) % numMembers) != index && result.Count < count; i--)
                {
                    result.Add(membershipRingList[(i + numMembers) % numMembers]);
                }

                return result;
            }
        }

        internal List<SiloAddress> FindSuccessors(SiloAddress silo, int count)
        {
            lock (membershipCache)
            {
                int index = membershipRingList.FindIndex(elem => elem.Equals(silo));
                if (index == -1)
                {
                    log.Warn(ErrorCode.Runtime_Error_100203, "Got request to find successors of silo " + silo + ", which is not in the list of members");
                    return null;
                }

                var result = new List<SiloAddress>();
                int numMembers = membershipRingList.Count;
                for (int i = index + 1; i % numMembers != index && result.Count < count; i++)
                {
                    result.Add(membershipRingList[i % numMembers]);
                }

                return result;
            }
        }

        public void SiloStatusChangeNotification(SiloAddress updatedSilo, SiloStatus status)
        {
            // This silo's status has changed
            if (Equals(updatedSilo, MyAddress))
            {
                if (status == SiloStatus.Stopping || status.Equals(SiloStatus.ShuttingDown))
                {
                    // QueueAction up the "Stop" to run on a system turn
                    Scheduler.QueueAction(() => Stop(true), CacheValidator.SchedulingContext).Ignore();
                }
                else if (status == SiloStatus.Dead)
                {
                    // QueueAction up the "Stop" to run on a system turn
                    Scheduler.QueueAction(() => Stop(false), CacheValidator.SchedulingContext).Ignore();
                }
            }
            else // Status change for some other silo
            {
                if (status.IsTerminating())
                {
                    // QueueAction up the "Remove" to run on a system turn
                    Scheduler.QueueAction(() => RemoveServer(updatedSilo, status), CacheValidator.SchedulingContext).Ignore();
                }
                else if (status.Equals(SiloStatus.Active))      // do not do anything with SiloStatus.Starting -- wait until it actually becomes active
                {
                    // QueueAction up the "Remove" to run on a system turn
                    Scheduler.QueueAction(() => AddServer(updatedSilo), CacheValidator.SchedulingContext).Ignore();
                }
            }
        }

        private bool IsValidSilo(SiloAddress silo)
        {
            if (Membership == null)
                Membership = Silo.CurrentSilo.LocalSiloStatusOracle;

            return Membership.IsFunctionalDirectory(silo);
        }

        #endregion

        /// <summary>
        /// Finds the silo that owns the directory information for the given grain ID.
        /// This routine will always return a non-null silo address unless the excludeThisSiloIfStopping parameter is true,
        /// this is the only silo known, and this silo is stopping.
        /// </summary>
        /// <param name="grainId"></param>
        /// <param name="excludeThisSiloIfStopping"></param>
        /// <returns></returns>
        public SiloAddress CalculateTargetSilo(GrainId grainId, bool excludeThisSiloIfStopping = true)
        {
            // give a special treatment for special grains
            if (grainId.IsSystemTarget)
            {
                if (log.IsVerbose2) log.Verbose2("Silo {0} looked for a system target {1}, returned {2}", MyAddress, grainId, MyAddress);
                // every silo owns its system targets
                return MyAddress;
            }

            if (Constants.SystemMembershipTableId.Equals(grainId))
            {
                if (Seed == null)
                {
                    string grainName;
                    if (!Constants.TryGetSystemGrainName(grainId, out grainName))
                        grainName = "MembershipTableGrain";
                    
                    var errorMsg = grainName + " cannot run without Seed node - please check your silo configuration file and make sure it specifies a SeedNode element. " +
                        " Alternatively, you may want to use AzureTable for LivenessType.";
                    throw new ArgumentException(errorMsg, "grainId = " + grainId);
                }
                // Directory info for the membership table grain has to be located on the primary (seed) node, for bootstrapping
                if (log.IsVerbose2) log.Verbose2("Silo {0} looked for a special grain {1}, returned {2}", MyAddress, grainId, Seed);
                return Seed;
            }

            SiloAddress siloAddress;
            int hash = unchecked((int)grainId.GetUniformHashCode());

            lock (membershipCache)
            {
                if (membershipRingList.Count == 0)
                {
                    // If the membership ring is empty, then we're the owner by default unless we're stopping.
                    return excludeThisSiloIfStopping && !Running ? null : MyAddress;
                }

                // excludeMySelf from being a TargetSilo if we're not running and the excludeThisSIloIfStopping flag is true. see the comment in the Stop method.
                bool excludeMySelf = !Running && excludeThisSiloIfStopping; 

                // need to implement a binary search, but for now simply traverse the list of silos sorted by their hashes
                siloAddress = membershipRingList.FindLast(siloAddr => (siloAddr.GetConsistentHashCode() <= hash) &&
                                    (!siloAddr.Equals(MyAddress) || !excludeMySelf));
                if (siloAddress == null)
                {
                    // If not found in the traversal, last silo will do (we are on a ring).
                    // We checked above to make sure that the list isn't empty, so this should always be safe.
                    siloAddress = membershipRingList[membershipRingList.Count - 1];
                    // Make sure it's not us...
                    if (siloAddress.Equals(MyAddress) && excludeMySelf)
                    {
                        siloAddress = membershipRingList.Count > 1 ? membershipRingList[membershipRingList.Count - 2] : null;
                    }
                }
            }
            if (log.IsVerbose2) log.Verbose2("Silo {0} calculated directory partition owner silo {1} for grain {2}: {3} --> {4}", MyAddress, siloAddress, grainId, hash, siloAddress.GetConsistentHashCode());
            return siloAddress;
        }

        #region Implementation of ILocalGrainDirectory

        public SiloAddress CheckIfShouldForward(GrainId grainId, int hopCount, string operationDescription)
        {
            SiloAddress owner = CalculateTargetSilo(grainId);

            if (owner == null)
            {
                // We don't know about any other silos, and we're stopping, so throw
                throw new InvalidOperationException("Grain directory is stopping");
            }

            if (owner.Equals(MyAddress))
            {
                // if I am the owner, perform the operation locally
                return null;
            }

            if (hopCount >= HOP_LIMIT)
            {
                // we are not forwarding because there were too many hops already
                throw new OrleansException(string.Format("Silo {0} is not owner of {1}, cannot forward {2} to owner {3} because hop limit is reached", MyAddress, grainId, operationDescription, owner));
            }

            // forward to the silo that we think is the owner
            return owner;
        }


        public async Task<AddressAndTag> RegisterAsync(ActivationAddress address, bool singleActivation, int hopCount)
        {
            var counterStatistic = 
                singleActivation 
                ? (hopCount > 0 ? this.RegistrationsSingleActRemoteReceived : this.registrationsSingleActIssued)
                : (hopCount > 0 ? this.RegistrationsRemoteReceived : this.registrationsIssued);

            counterStatistic.Increment();

            // see if the owner is somewhere else (returns null if we are owner)
            var forwardAddress = this.CheckIfShouldForward(address.Grain, hopCount, "RegisterAsync");

            // on all silos other than first, we insert a retry delay and recheck owner before forwarding
            if (hopCount > 0 && forwardAddress != null)
            {
                await Task.Delay(RETRY_DELAY);
                forwardAddress = this.CheckIfShouldForward(address.Grain, hopCount, "RegisterAsync(recheck)");
            }

            if (forwardAddress == null)
            {
                (singleActivation ? RegistrationsSingleActLocal : RegistrationsLocal).Increment();

                // we are the owner     
                var registrar = RegistrarManager.Instance.GetRegistrarForGrain(address.Grain);

                return registrar.IsSynchronous ? registrar.Register(address, singleActivation)
                    : await registrar.RegisterAsync(address, singleActivation);
            }
            else
            {
                (singleActivation ? RegistrationsSingleActRemoteSent : RegistrationsRemoteSent).Increment();

                // otherwise, notify the owner
                AddressAndTag result = await GetDirectoryReference(forwardAddress).RegisterAsync(address, singleActivation, hopCount + 1);

                if (singleActivation)
                {
                    // Caching optimization: 
                    // cache the result of a successfull RegisterSingleActivation call, only if it is not a duplicate activation.
                    // this way next local lookup will find this ActivationAddress in the cache and we will save a full lookup!
                    if (result.Address == null) return result;

                    if (!address.Equals(result.Address) || !IsValidSilo(address.Silo)) return result;

                    var cached = new List<Tuple<SiloAddress, ActivationId>>(1) { Tuple.Create(address.Silo, address.Activation) };
                    // update the cache so next local lookup will find this ActivationAddress in the cache and we will save full lookup.
                    DirectoryCache.AddOrUpdate(address.Grain, cached, result.VersionTag);
                }
                else
                {
                    if (IsValidSilo(address.Silo))
                    {
                        // Caching optimization:
                        // cache the result of a successfull RegisterActivation call, only if it is not a duplicate activation.
                        // this way next local lookup will find this ActivationAddress in the cache and we will save a full lookup!
                        IReadOnlyList<Tuple<SiloAddress, ActivationId>> cached;
                        if (!DirectoryCache.LookUp(address.Grain, out cached))
                        {
                            cached = new List<Tuple<SiloAddress, ActivationId>>(1)
                        {
                            Tuple.Create(address.Silo, address.Activation)
                        };
                        }
                        else
                        {
                            var newcached = new List<Tuple<SiloAddress, ActivationId>>(cached.Count + 1);
                            newcached.AddRange(cached);
                            newcached.Add(Tuple.Create(address.Silo, address.Activation));
                            cached = newcached;
                        }
                        // update the cache so next local lookup will find this ActivationAddress in the cache and we will save full lookup.
                        DirectoryCache.AddOrUpdate(address.Grain, cached, result.VersionTag);
                    }
                }

                return result;
            }
        }

        public Task UnregisterConditionallyAsync(ActivationAddress addr)
        {
            // This is a no-op if the lazy registration delay is zero or negative
            return Silo.CurrentSilo.OrleansConfig.Globals.DirectoryLazyDeregistrationDelay <= TimeSpan.Zero ? 
                TaskDone.Done : UnregisterAsync(addr, false, 0);
        }

        public async Task UnregisterAsync(ActivationAddress address, bool force, int hopCount)
        {
            (hopCount > 0 ? UnregistrationsRemoteReceived : unregistrationsIssued).Increment();

            if (hopCount == 0)
                InvalidateCacheEntry(address);

            // see if the owner is somewhere else (returns null if we are owner)
            var forwardaddress = this.CheckIfShouldForward(address.Grain, hopCount, "UnregisterAsync");

            // on all silos other than first, we insert a retry delay and recheck owner before forwarding
            if (hopCount > 0 && forwardaddress != null)
            {
                await Task.Delay(RETRY_DELAY);
                forwardaddress = this.CheckIfShouldForward(address.Grain, hopCount, "UnregisterAsync(recheck)");
            }

            if (forwardaddress == null)
            {
                // we are the owner
                UnregistrationsLocal.Increment();
                var registrar = RegistrarManager.Instance.GetRegistrarForGrain(address.Grain);

                if (registrar.IsSynchronous)
                    registrar.Unregister(address, force);
                else
                    await registrar.UnregisterAsync(new List<ActivationAddress>() { address }, force);
            }
            else
            {
                UnregistrationsRemoteSent.Increment();
                // otherwise, notify the owner
                await GetDirectoryReference(forwardaddress).UnregisterAsync(address, force, hopCount + 1);
            }
        }

        private void AddToDictionary<K,V>(ref Dictionary<K, List<V>> dictionary, K key, V value)
        {
            if (dictionary == null) 
               dictionary = new Dictionary<K,List<V>>();
            List<V> list;
            if (! dictionary.TryGetValue(key, out list))
               dictionary[key] = list = new List<V>();
            list.Add(value);
        }


        // helper method to avoid code duplication inside UnregisterManyAsync
        private void UnregisterOrPutInForwardList(IEnumerable<ActivationAddress> addresses, int hopCount,
            ref Dictionary<SiloAddress, List<ActivationAddress>> forward, List<Task> tasks, string context)
        {
            Dictionary<IGrainRegistrar, List<ActivationAddress>> unregisterBatches = new Dictionary<IGrainRegistrar, List<ActivationAddress>>();

            foreach (var address in addresses)
            {
                // see if the owner is somewhere else (returns null if we are owner)
                var forwardAddress = this.CheckIfShouldForward(address.Grain, hopCount, context);

                if (forwardAddress != null)
                {
                    AddToDictionary(ref forward, forwardAddress, address);
                }
                else
                {
                    // we are the owner
                    UnregistrationsLocal.Increment();
                    var registrar = RegistrarManager.Instance.GetRegistrarForGrain(address.Grain);

                    if (registrar.IsSynchronous)
                    {
                        registrar.Unregister(address, true);
                    }
                    else
                    {
                        List<ActivationAddress> list;
                        if (!unregisterBatches.TryGetValue(registrar, out list))
                            unregisterBatches.Add(registrar, list = new List<ActivationAddress>());
                        list.Add(address);
                    }
                }
            }

            // batch-unregister for each asynchronous registrar
            foreach (var kvp in unregisterBatches)
            {
                tasks.Add(kvp.Key.UnregisterAsync(kvp.Value, true));
            }
        }


        public async Task UnregisterManyAsync(List<ActivationAddress> addresses, int hopCount)
        {
            (hopCount > 0 ? UnregistrationsManyRemoteReceived : unregistrationsManyIssued).Increment();

            Dictionary<SiloAddress, List<ActivationAddress>> forwardlist = null;
            var tasks = new List<Task>();

            UnregisterOrPutInForwardList(addresses, hopCount, ref forwardlist, tasks, "UnregisterManyAsync");

            // before forwarding to other silos, we insert a retry delay and re-check destination
            if (hopCount > 0 && forwardlist != null)
            {
                await Task.Delay(RETRY_DELAY);
                Dictionary<SiloAddress, List<ActivationAddress>> forwardlist2 = null;
                UnregisterOrPutInForwardList(forwardlist.SelectMany(kvp => kvp.Value), hopCount, ref forwardlist2, tasks, "UnregisterManyAsync(recheck)");
                forwardlist = forwardlist2;
            }

            // forward the requests
            if (forwardlist != null)
            {
                foreach (var kvp in forwardlist)
                {
                    UnregistrationsManyRemoteSent.Increment();
                    tasks.Add(GetDirectoryReference(kvp.Key).UnregisterManyAsync(kvp.Value, hopCount + 1));
                }
            }

            // wait for all the requests to finish
            await Task.WhenAll(tasks);
        }


        public bool LocalLookup(GrainId grain, out AddressesAndTag result)
        {
            localLookups.Increment();

            SiloAddress silo = CalculateTargetSilo(grain, false);
            // No need to check that silo != null since we're passing excludeThisSiloIfStopping = false

            if (log.IsVerbose) log.Verbose("Silo {0} tries to lookup for {1}-->{2} ({3}-->{4})", MyAddress, grain, silo, grain.GetUniformHashCode(), silo.GetConsistentHashCode());

            // check if we own the grain
            if (silo.Equals(MyAddress))
            {
                LocalDirectoryLookups.Increment();
                result = GetLocalDirectoryData(grain);
                if (result.Addresses == null)
                {
                    // it can happen that we cannot find the grain in our partition if there were 
                    // some recent changes in the membership
                    if (log.IsVerbose2) log.Verbose2("LocalLookup mine {0}=null", grain);
                    return false;
                }
                if (log.IsVerbose2) log.Verbose2("LocalLookup mine {0}={1}", grain, result.Addresses.ToStrings());
                LocalDirectorySuccesses.Increment();
                localSuccesses.Increment();
                return true;
            }

            // handle cache
            result = new AddressesAndTag();
            cacheLookups.Increment();
            result.Addresses = GetLocalCacheData(grain);
            if (result.Addresses == null)
            {
                if (log.IsVerbose2) log.Verbose2("TryFullLookup else {0}=null", grain);
                return false;
            }
            if (log.IsVerbose2) log.Verbose2("LocalLookup cache {0}={1}", grain, result.Addresses.ToStrings());
            cacheSuccesses.Increment();
            localSuccesses.Increment();
            return true;
        }

        public AddressesAndTag GetLocalDirectoryData(GrainId grain)
        {
            var result = DirectoryPartition.LookUpGrain(grain);
            if (result.Addresses != null)
                result.Addresses = result.Addresses.Where(addr => IsValidSilo(addr.Silo)).ToList();
            return result;
        }

        public List<ActivationAddress> GetLocalCacheData(GrainId grain)
        {
            IReadOnlyList<Tuple<SiloAddress, ActivationId>> cached;
            return DirectoryCache.LookUp(grain, out cached) ? 
                cached.Select(elem => ActivationAddress.GetAddress(elem.Item1, grain, elem.Item2)).Where(addr => IsValidSilo(addr.Silo)).ToList() : 
                null;
        }

        public async Task<AddressesAndTag> LookupAsync(GrainId grainId, int hopCount = 0)
        {
            (hopCount > 0 ? RemoteLookupsReceived : fullLookups).Increment();

            // see if the owner is somewhere else (returns null if we are owner)
            var forwardAddress = this.CheckIfShouldForward(grainId, hopCount, "LookUpAsync");

            // on all silos other than first, we insert a retry delay and recheck owner before forwarding
            if (hopCount > 0 && forwardAddress != null)
            {
                await Task.Delay(RETRY_DELAY);
                forwardAddress = this.CheckIfShouldForward(grainId, hopCount, "LookUpAsync(recheck)");
            }

            if (forwardAddress == null)
            {
                // we are the owner
                LocalDirectoryLookups.Increment();
                var localResult = DirectoryPartition.LookUpGrain(grainId);
                if (localResult.Addresses == null)
                {
                    // it can happen that we cannot find the grain in our partition if there were 
                    // some recent changes in the membership
                    if (log.IsVerbose2) log.Verbose2("FullLookup mine {0}=none", grainId);
                    localResult.Addresses = new List<ActivationAddress>();
                    localResult.VersionTag = GrainInfo.NO_ETAG;
                    return localResult;
                }
                localResult.Addresses = localResult.Addresses.Where(addr => IsValidSilo(addr.Silo)).ToList();

                if (log.IsVerbose2) log.Verbose2("FullLookup mine {0}={1}", grainId, localResult.Addresses.ToStrings());
                LocalDirectorySuccesses.Increment();
                return localResult;
            }
            else
            {
                // Just a optimization. Why sending a message to someone we know is not valid.
                if (!IsValidSilo(forwardAddress))
                {
                    throw new OrleansException(String.Format("Current directory at {0} is not stable to perform the lookup for grainId {1} (it maps to {2}, which is not a valid silo). Retry later.", MyAddress, grainId, forwardAddress));
                }

                RemoteLookupsSent.Increment();
                var result = await GetDirectoryReference(forwardAddress).LookupAsync(grainId, hopCount + 1);

                // update the cache
                result.Addresses = result.Addresses.Where(t => IsValidSilo(t.Silo)).ToList();
                if (log.IsVerbose2) log.Verbose2("FullLookup remote {0}={1}", grainId, result.Addresses.ToStrings());

                var entries = result.Addresses.Select(t => Tuple.Create(t.Silo, t.Activation)).ToList();

                if (entries.Count > 0)
                    DirectoryCache.AddOrUpdate(grainId, entries, result.VersionTag);

                return result;
            }
        }

        public async Task DeleteGrainAsync(GrainId grainId, int hopCount)
        {
            // see if the owner is somewhere else (returns null if we are owner)
            var forwardAddress = this.CheckIfShouldForward(grainId, hopCount, "DeleteGrainAsync");

            // on all silos other than first, we insert a retry delay and recheck owner before forwarding
            if (hopCount > 0 && forwardAddress != null)
            {
                await Task.Delay(RETRY_DELAY);
                forwardAddress = this.CheckIfShouldForward(grainId, hopCount, "DeleteGrainAsync(recheck)");
            }

            if (forwardAddress == null)
            {
                // we are the owner
                var registrar = RegistrarManager.Instance.GetRegistrarForGrain(grainId);

                if (registrar.IsSynchronous)
                    registrar.Delete(grainId);
                else
                    await registrar.DeleteAsync(grainId);
            }
            else
            {
                // otherwise, notify the owner
                DirectoryCache.Remove(grainId);
                await GetDirectoryReference(forwardAddress).DeleteGrainAsync(grainId, hopCount + 1);
            }
        }

        public void InvalidateCacheEntry(ActivationAddress activationAddress)
        {
            int version;
            IReadOnlyList<Tuple<SiloAddress, ActivationId>> list;
            var grainId = activationAddress.Grain;
            var activationId = activationAddress.Activation;

            // look up grainId activations
            if (DirectoryCache.LookUp(grainId, out list, out version))
            {
                RemoveActivations(DirectoryCache, grainId, list, version, t => t.Item2.Equals(activationId));
            }
        }

        /// <summary>
        /// For testing purposes only.
        /// Returns the silo that this silo thinks is the primary owner of directory information for
        /// the provided grain ID.
        /// </summary>
        /// <param name="grain"></param>
        /// <returns></returns>
        public SiloAddress GetPrimaryForGrain(GrainId grain)
        {
            return CalculateTargetSilo(grain);
        }

        /// <summary>
        /// For testing purposes only.
        /// Returns the silos that this silo thinks hold copies of the directory information for
        /// the provided grain ID.
        /// </summary>
        /// <param name="grain"></param>
        /// <returns></returns>
        public List<SiloAddress> GetSilosHoldingDirectoryInformationForGrain(GrainId grain)
        {
            var primary = CalculateTargetSilo(grain);
            return FindPredecessors(primary, 1);
        }

        /// <summary>
        /// For testing purposes only.
        /// Returns the directory information held by the local silo for the provided grain ID.
        /// The result will be null if no information is held.
        /// </summary>
        /// <param name="grain"></param>
        /// <param name="isPrimary"></param>
        /// <returns></returns>
        public List<ActivationAddress> GetLocalDataForGrain(GrainId grain, out bool isPrimary)
        {
            var primary = CalculateTargetSilo(grain);
            List<ActivationAddress> backupData = HandoffManager.GetHandedOffInfo(grain);
            if (MyAddress.Equals(primary))
            {
                log.Assert(ErrorCode.DirectoryBothPrimaryAndBackupForGrain, backupData == null,
                    "Silo contains both primary and backup directory data for grain " + grain);
                isPrimary = true;
                return GetLocalDirectoryData(grain).Addresses;
            }

            isPrimary = false;
            return backupData;
        }

        #endregion

        public override string ToString()
        {
            var sb = new StringBuilder();

            long localLookupsDelta;
            long localLookupsCurrent = localLookups.GetCurrentValueAndDelta(out localLookupsDelta);
            long localLookupsSucceededDelta;
            long localLookupsSucceededCurrent = localSuccesses.GetCurrentValueAndDelta(out localLookupsSucceededDelta);
            long fullLookupsDelta;
            long fullLookupsCurrent = fullLookups.GetCurrentValueAndDelta(out fullLookupsDelta);
            long directoryPartitionSize = directoryPartitionCount.GetCurrentValue();

            sb.AppendLine("Local Grain Directory:");
            sb.AppendFormat("   Local partition: {0} entries", directoryPartitionSize).AppendLine();
            sb.AppendLine("   Since last call:");
            sb.AppendFormat("      Local lookups: {0}", localLookupsDelta).AppendLine();
            sb.AppendFormat("      Local found: {0}", localLookupsSucceededDelta).AppendLine();
            if (localLookupsCurrent > 0)
                sb.AppendFormat("      Hit rate: {0:F1}%", (100.0 * localLookupsSucceededDelta) / localLookupsDelta).AppendLine();
            
            sb.AppendFormat("      Full lookups: {0}", fullLookupsDelta).AppendLine();
            sb.AppendLine("   Since start:");
            sb.AppendFormat("      Local lookups: {0}", localLookupsCurrent).AppendLine();
            sb.AppendFormat("      Local found: {0}", localLookupsSucceededCurrent).AppendLine();
            if (localLookupsCurrent > 0)
                sb.AppendFormat("      Hit rate: {0:F1}%", (100.0 * localLookupsSucceededCurrent) / localLookupsCurrent).AppendLine();
            
            sb.AppendFormat("      Full lookups: {0}", fullLookupsCurrent).AppendLine();
            sb.Append(DirectoryCache.ToString());

            return sb.ToString();
        }

        private long RingDistanceToSuccessor()
        {
            long distance;
            List<SiloAddress> successorList = FindSuccessors(MyAddress, 1);
            if (successorList == null || successorList.Count == 0)
            {
                distance = 0;
            }
            else
            {
                SiloAddress successor = successorList.First();
                distance = successor == null ? 0 : CalcRingDistance(MyAddress, successor);
            }
            return distance;
        }

        private string RingDistanceToSuccessor_2()
        {
            const long ringSize = int.MaxValue * 2L;
            long distance;
            List<SiloAddress> successorList = FindSuccessors(MyAddress, 1);
            if (successorList == null || successorList.Count == 0)
            {
                distance = 0;
            }
            else
            {
                SiloAddress successor = successorList.First();
                distance = successor == null ? 0 : CalcRingDistance(MyAddress, successor);
            }
            double averageRingSpace = membershipRingList.Count == 0 ? 0 : (1.0 / (double)membershipRingList.Count);
            return string.Format("RingDistance={0:X}, %Ring Space {1:0.00000}%, Average %Ring Space {2:0.00000}%", 
                distance, ((double)distance / (double)ringSize) * 100.0, averageRingSpace * 100.0);
        }

        private static long CalcRingDistance(SiloAddress silo1, SiloAddress silo2)
        {
            const long ringSize = int.MaxValue * 2L;
            long hash1 = silo1.GetConsistentHashCode();
            long hash2 = silo2.GetConsistentHashCode();

            if (hash2 > hash1) return hash2 - hash1;
            if (hash2 < hash1) return ringSize - (hash1 - hash2);

            return 0;
        }

        public string RingStatusToString()
        {
            var sb = new StringBuilder();

            sb.AppendFormat("Silo address is {0}, silo consistent hash is {1:X}.", MyAddress, MyAddress.GetConsistentHashCode()).AppendLine();
            sb.AppendLine("Ring is:");
            lock (membershipCache)
            {
                foreach (var silo in membershipRingList)
                    sb.AppendFormat("    Silo {0}, consistent hash is {1:X}", silo, silo.GetConsistentHashCode()).AppendLine();
            }

            sb.AppendFormat("My predecessors: {0}", FindPredecessors(MyAddress, 1).ToStrings(addr => String.Format("{0}/{1:X}---", addr, addr.GetConsistentHashCode()), " -- ")).AppendLine();
            sb.AppendFormat("My successors: {0}", FindSuccessors(MyAddress, 1).ToStrings(addr => String.Format("{0}/{1:X}---", addr, addr.GetConsistentHashCode()), " -- "));
            return sb.ToString();
        }

        internal IRemoteGrainDirectory GetDirectoryReference(SiloAddress silo)
        {
            return InsideRuntimeClient.Current.InternalGrainFactory.GetSystemTarget<IRemoteGrainDirectory>(Constants.DirectoryServiceId, silo);
        }

        private static void RemoveActivations(IGrainDirectoryCache<IReadOnlyList<Tuple<SiloAddress, ActivationId>>> directoryCache, GrainId key, IReadOnlyList<Tuple<SiloAddress, ActivationId>> activations, int version, Func<Tuple<SiloAddress, ActivationId>, bool> doRemove)
        {
            int removeCount = activations.Count(doRemove);
            if (removeCount == 0)
            {
                return; // nothing to remove, done here
            }

            if (activations.Count > removeCount) // still some left, update activation list.  Note: Most of the time there should be only one activation
            {
                var newList = new List<Tuple<SiloAddress, ActivationId>>(activations.Count - removeCount);
                newList.AddRange(activations.Where(t => !doRemove(t)));
                directoryCache.AddOrUpdate(key, newList, version);
            }
            else // no activations left, remove from cache
            {
                directoryCache.Remove(key);
            }
        }
    }
}<|MERGE_RESOLUTION|>--- conflicted
+++ resolved
@@ -17,12 +17,8 @@
         private readonly List<SiloAddress> membershipRingList;
         private readonly HashSet<SiloAddress> membershipCache;
         private readonly AsynchAgent maintainer;
-<<<<<<< HEAD
         private readonly AsynchAgent globalSingleInstanceActivationMaintainer;
-        private readonly TraceLogger log;
-=======
         private readonly Logger log;
->>>>>>> b2add4fa
         private readonly SiloAddress seed;
         internal ISiloStatusOracle Membership;
 
