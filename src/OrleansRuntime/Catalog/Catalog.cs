--- conflicted
+++ resolved
@@ -20,13 +20,10 @@
 using Orleans.Runtime.Versions;
 using Orleans.Serialization;
 using Orleans.Storage;
-<<<<<<< HEAD
+using Orleans.Streams.Core;
+using Orleans.Streams;
 using Orleans.Versions.Compatibility;
 using Orleans.Versions.Placement;
-=======
-using Orleans.Streams.Core;
-using Orleans.Streams;
->>>>>>> daac646c
 
 namespace Orleans.Runtime
 {
@@ -176,13 +173,10 @@
             MessageFactory messageFactory,
             SerializationManager serializationManager,
             MultiClusterRegistrationStrategyManager multiClusterRegistrationStrategyManager,
-<<<<<<< HEAD
-            CachedVersionDirectorManager versionDirectorManager)
-=======
             IStreamProviderRuntime providerRuntime,
             IStreamProviderManager providerManager,
-            IServiceProvider serviceProvider)
->>>>>>> daac646c
+            IServiceProvider serviceProvider,
+			CachedVersionDirectorManager versionDirectorManager)
             : base(Constants.CatalogId, messageCenter.MyAddress)
         {
             LocalSilo = localSiloDetails.SiloAddress;
@@ -197,14 +191,10 @@
             this.nodeConfig = nodeConfig;
             this.serializationManager = serializationManager;
             this.multiClusterRegistrationStrategyManager = multiClusterRegistrationStrategyManager;
-<<<<<<< HEAD
             this.versionDirectorManager = versionDirectorManager;
-
-=======
             this.providerRuntime = providerRuntime;
             this.serviceProvider = serviceProvider;
             this.providerManager = providerManager;
->>>>>>> daac646c
             logger = LogManager.GetLogger("Catalog", Runtime.LoggerType.Runtime);
             this.config = config.Globals;
             ActivationCollector = new ActivationCollector(config);
@@ -246,24 +236,10 @@
             if (this.config.AssumeHomogenousSilosForTesting)
                 return AllActiveSilos;
 
-<<<<<<< HEAD
-            var typeCode = target.GrainId.GetTypeCode();
+            var typeCode = target.GrainIdentity.TypeCode;
             var silos = target.InterfaceVersion > 0
                 ? versionDirectorManager.GetSuitableSilos(typeCode, target.InterfaceId, target.InterfaceVersion)
                 : GrainTypeManager.GetSupportedSilos(typeCode);
-=======
-            var typeCode = target.GrainIdentity.TypeCode;
-            IReadOnlyList<SiloAddress> silos;
-            if (target.InterfaceVersion > 0)
-            {
-                var version = GrainTypeManager.GetAvailableVersions(target.InterfaceId).Max();
-                silos = GrainTypeManager.GetSupportedSilos(typeCode, target.InterfaceId, version);
-            }
-            else
-            {
-                silos = GrainTypeManager.GetSupportedSilos(typeCode);
-            }
->>>>>>> daac646c
 
             var compatibleSilos = silos.Intersect(AllActiveSilos).ToList();
             if (compatibleSilos.Count == 0)
