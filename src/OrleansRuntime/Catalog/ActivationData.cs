--- conflicted
+++ resolved
@@ -147,37 +147,17 @@
             }
         }
 
-<<<<<<< HEAD
-        // This is the maximum amount of time we expect a request to continue processing
-        private static TimeSpan maxRequestProcessingTime;
-        private static TimeSpan maxWarningRequestProcessingTime;
-        private static NodeConfiguration nodeConfiguration;
-=======
->>>>>>> ef7c995f
-        public readonly TimeSpan CollectionAgeLimit;
-        private readonly NodeConfiguration nodeConfiguration;
-        private readonly Logger logger;
-
         // This is the maximum amount of time we expect a request to continue processing
         private readonly TimeSpan maxRequestProcessingTime;
+        private readonly TimeSpan maxWarningRequestProcessingTime;
+        private readonly NodeConfiguration nodeConfiguration;
+        public readonly TimeSpan CollectionAgeLimit;
+        private readonly Logger logger;
         private IGrainMethodInvoker lastInvoker;
 
         // This is the maximum number of enqueued request messages for a single activation before we write a warning log or reject new requests.
         private LimitValue maxEnqueuedRequestsLimit;
         private HashSet<GrainTimer> timers;
-<<<<<<< HEAD
-        private readonly Logger logger;
-
-        public static void Init(ClusterConfiguration config, NodeConfiguration nodeConfig)
-        {
-            maxRequestProcessingTime = config.Globals.MaxRequestProcessingTime;
-            // Consider adding a config parameter for this
-            maxWarningRequestProcessingTime = config.Globals.ResponseTimeout.Multiply(5);
-            nodeConfiguration = nodeConfig;
-        }
-
-        public ActivationData(ActivationAddress addr, string genericArguments, PlacementStrategy placedUsing, MultiClusterRegistrationStrategy registrationStrategy, IActivationCollector collector, TimeSpan ageLimit)
-=======
         
         public ActivationData(
             ActivationAddress addr,
@@ -187,8 +167,8 @@
             IActivationCollector collector,
             TimeSpan ageLimit,
             NodeConfiguration nodeConfiguration,
-            TimeSpan maxRequestProcessingTime)
->>>>>>> ef7c995f
+            TimeSpan maxWarningRequestProcessingTime,
+			TimeSpan maxRequestProcessingTime)
         {
             if (null == addr) throw new ArgumentNullException("addr");
             if (null == placedUsing) throw new ArgumentNullException("placedUsing");
@@ -196,6 +176,7 @@
 
             logger = LogManager.GetLogger("ActivationData", LoggerType.Runtime);
             this.maxRequestProcessingTime = maxRequestProcessingTime;
+            this.maxWarningRequestProcessingTime = maxWarningRequestProcessingTime;
             this.nodeConfiguration = nodeConfiguration;
             ResetKeepAliveRequest();
             Address = addr;
