--- conflicted
+++ resolved
@@ -84,12 +84,8 @@
                 ? ProjectId.CreateFromSerialized(projectIdGuid)
                 : ProjectId.CreateNewId();
 
-<<<<<<< HEAD
             this.Log.LogDebug($"AssemblyName: {this.AssemblyName}");
-            this.Log.LogDebug($"ProjectGuid: {ProjectGuid}");
-=======
             if (!string.IsNullOrWhiteSpace(this.ProjectGuid)) this.Log.LogDebug($"ProjectGuid: {this.ProjectGuid}");
->>>>>>> ce704369
             this.Log.LogDebug($"ProjectID: {projectId}");
             this.Log.LogDebug($"ProjectName: {projectName}");
             this.Log.LogDebug($"CodeGenOutputFile: {this.CodeGenOutputFile}");
