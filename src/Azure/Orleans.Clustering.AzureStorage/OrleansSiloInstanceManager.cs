--- conflicted
+++ resolved
@@ -39,13 +39,11 @@
             TableName = tableName;
             logger = loggerFactory.CreateLogger<OrleansSiloInstanceManager>();
             storage = new AzureTableDataManager<SiloInstanceTableEntry>(
-<<<<<<< HEAD
-                tableName, storageConnectionString, loggerFactory, tableCreationTimeout, tableOperationTimeout);
-=======
                 tableName,
                 storageConnectionString,
-                loggerFactory.CreateLogger<AzureTableDataManager<SiloInstanceTableEntry>>());
->>>>>>> 4cd8fe63
+                loggerFactory.CreateLogger<AzureTableDataManager<SiloInstanceTableEntry>>(),
+                tableCreationTimeout,
+                tableOperationTimeout);
         }
 
         public static async Task<OrleansSiloInstanceManager> GetManager(
