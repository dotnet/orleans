--- conflicted
+++ resolved
@@ -58,23 +58,14 @@
         /// </summary>
         /// <param name="tableName">Name of the table to be connected to.</param>
         /// <param name="storageConnectionString">Connection string for the Azure storage account used to host this table.</param>
-<<<<<<< HEAD
-        /// <param name="loggerFactory">Logger factory to use.</param>
+        /// <param name="logger">Logger to use.</param>
         /// <param name="tableCreationTimeout">Optional parameter to configure the timeout for table creation</param>
         /// <param name="tableOperationTimeout">Optional parameter to configure the timeout for table operations</param>
-        public AzureTableDataManager(string tableName, string storageConnectionString, ILoggerFactory loggerFactory, TimeSpan tableCreationTimeout = default, TimeSpan tableOperationTimeout = default)
-        {
-            this.Logger = loggerFactory.CreateLogger<AzureTableDataManager<T>>();
-            this.TableName = tableName;
-            this.ConnectionString = storageConnectionString;
-=======
-        /// <param name="logger">Logger to use.</param>
-        public AzureTableDataManager(string tableName, string storageConnectionString, ILogger logger)
+        public AzureTableDataManager(string tableName, string storageConnectionString, ILogger logger, TimeSpan tableCreationTimeout = default, TimeSpan tableOperationTimeout = default)
         {
             Logger = logger;
             TableName = tableName;
             ConnectionString = storageConnectionString;
->>>>>>> 4cd8fe63
 
             AzureTableUtils.ValidateTableName(tableName);
             this.tableCreationTimeout = (tableCreationTimeout == default) ? AzureTableDefaultPolicies.TableCreationTimeout : tableCreationTimeout;
