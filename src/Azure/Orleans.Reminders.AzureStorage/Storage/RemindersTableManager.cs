using System;
using System.Collections.Generic;
using System.Linq;
using System.Net;
using System.Text;
using System.Threading.Tasks;
using Microsoft.Azure.Cosmos.Table;
using Microsoft.Extensions.Logging;
using Orleans.AzureUtils.Utilities;
using Orleans.Reminders.AzureStorage;
using Orleans.Internal;

namespace Orleans.Runtime.ReminderService
{
    internal class ReminderTableEntry : TableEntity
    {
        public string GrainReference        { get; set; }    // Part of RowKey
        public string ReminderName          { get; set; }    // Part of RowKey
        public string ServiceId             { get; set; }    // Part of PartitionKey
        public string DeploymentId          { get; set; }
        public string StartAt               { get; set; }
        public string Period                { get; set; }
        public string GrainRefConsistentHash { get; set; }    // Part of PartitionKey


        public static string ConstructRowKey(GrainReference grainRef, string reminderName)
        {
            var key = String.Format("{0}-{1}", grainRef.ToKeyString(), reminderName); //grainRef.ToString(), reminderName);
            return AzureTableUtils.SanitizeTableProperty(key);
        }

        public static string ConstructPartitionKey(string serviceId, GrainReference grainRef)
        {
            return ConstructPartitionKey(serviceId, grainRef.GetUniformHashCode());
        }

        public static string ConstructPartitionKey(string serviceId, uint number)
        {
            // IMPORTANT NOTE: Other code using this return data is very sensitive to format changes,
            //       so take great care when making any changes here!!!

            // this format of partition key makes sure that the comparisons in FindReminderEntries(begin, end) work correctly
            // the idea is that when converting to string, negative numbers start with 0, and positive start with 1. Now,
            // when comparisons will be done on strings, this will ensure that positive numbers are always greater than negative
            // string grainHash = number < 0 ? string.Format("0{0}", number.ToString("X")) : string.Format("1{0:d16}", number);

            return AzureTableUtils.SanitizeTableProperty($"{serviceId}_{number:X8}");
        }


        public override string ToString()
        {
            var sb = new StringBuilder();
            sb.Append("Reminder [");
            sb.Append(" PartitionKey=").Append(PartitionKey);
            sb.Append(" RowKey=").Append(RowKey);

            sb.Append(" GrainReference=").Append(GrainReference);
            sb.Append(" ReminderName=").Append(ReminderName);
            sb.Append(" Deployment=").Append(DeploymentId);
            sb.Append(" ServiceId=").Append(ServiceId);
            sb.Append(" StartAt=").Append(StartAt);
            sb.Append(" Period=").Append(Period);
            sb.Append(" GrainRefConsistentHash=").Append(GrainRefConsistentHash);
            sb.Append("]");

            return sb.ToString();
        }
    }

    internal class RemindersTableManager : AzureTableDataManager<ReminderTableEntry>
    {
        public string ServiceId { get; private set; }
        public string ClusterId { get; private set; }

        public static async Task<RemindersTableManager> GetManager(string serviceId, string clusterId, string storageConnectionString, string tableName, ILoggerFactory loggerFactory,
            TimeSpan tableCreationTimeout = default,
            TimeSpan tableOperationTimeout = default)
        {
            var singleton = new RemindersTableManager(serviceId, clusterId, storageConnectionString, tableName, loggerFactory, tableCreationTimeout, tableOperationTimeout);
            try
            {
                singleton.Logger.Info("Creating RemindersTableManager for service id {0} and clusterId {1}.", serviceId, clusterId);
                await singleton.InitTableAsync();
            }
            catch (Exception ex)
            {
                string errorMsg = $"Exception trying to create or connect to the Azure table: {ex.Message}";
                singleton.Logger.Error((int)AzureReminderErrorCode.AzureTable_39, errorMsg, ex);
                throw new OrleansException(errorMsg, ex);
            }
            return singleton;
        }

<<<<<<< HEAD
        private RemindersTableManager(
            string serviceId,
            string clusterId,
            string storageConnectionString,
            string tableName,
            ILoggerFactory loggerFactory,
            TimeSpan tableCreationTimeout = default,
            TimeSpan tableOperationTimeout = default)
            : base(tableName, storageConnectionString, loggerFactory)
=======
        private RemindersTableManager(string serviceId, string clusterId, string storageConnectionString, string tableName, ILoggerFactory loggerFactory)
            : base(tableName, storageConnectionString, loggerFactory.CreateLogger<RemindersTableManager>())
>>>>>>> 4cd8fe63
        {
            ClusterId = clusterId;
            ServiceId = serviceId;
        }

        internal async Task<List<Tuple<ReminderTableEntry, string>>> FindReminderEntries(uint begin, uint end)
        {
            // TODO: Determine whether or not a single query could be used here while avoiding a table scan
            string sBegin = ReminderTableEntry.ConstructPartitionKey(ServiceId, begin);
            string sEnd = ReminderTableEntry.ConstructPartitionKey(ServiceId, end);
            string serviceIdStr = ServiceId;
            string filterOnServiceIdStr = TableQuery.CombineFilters(
                    TableQuery.GenerateFilterCondition(nameof(ReminderTableEntry.PartitionKey), QueryComparisons.GreaterThan, serviceIdStr + '_'),
                    TableOperators.And,
                    TableQuery.GenerateFilterCondition(nameof(ReminderTableEntry.PartitionKey), QueryComparisons.LessThanOrEqual,
                        serviceIdStr + (char)('_' + 1)));
            if (begin < end)
            {
                string filterBetweenBeginAndEnd = TableQuery.CombineFilters(
                    TableQuery.GenerateFilterCondition(nameof(ReminderTableEntry.PartitionKey), QueryComparisons.GreaterThan, sBegin),
                    TableOperators.And,
                    TableQuery.GenerateFilterCondition(nameof(ReminderTableEntry.PartitionKey), QueryComparisons.LessThanOrEqual,
                        sEnd));
                string query = TableQuery.CombineFilters(filterOnServiceIdStr, TableOperators.And, filterBetweenBeginAndEnd);
                var queryResults = await ReadTableEntriesAndEtagsAsync(query);
                return queryResults.ToList();
            }

            if (begin == end)
            {
                var queryResults = await ReadTableEntriesAndEtagsAsync(filterOnServiceIdStr);
                return queryResults.ToList();
            }

            // (begin > end)
            string queryOnSBegin = TableQuery.CombineFilters(
                filterOnServiceIdStr, TableOperators.And, TableQuery.GenerateFilterCondition(nameof(ReminderTableEntry.PartitionKey), QueryComparisons.GreaterThan, sBegin));
            string queryOnSEnd = TableQuery.CombineFilters(
                filterOnServiceIdStr, TableOperators.And, TableQuery.GenerateFilterCondition(nameof(ReminderTableEntry.PartitionKey), QueryComparisons.LessThanOrEqual, sEnd));

            var resultsOnSBeginQuery = ReadTableEntriesAndEtagsAsync(queryOnSBegin);
            var resultsOnSEndQuery = ReadTableEntriesAndEtagsAsync(queryOnSEnd);
            IEnumerable<Tuple<ReminderTableEntry, string>>[] results = await Task.WhenAll(resultsOnSBeginQuery, resultsOnSEndQuery);
            return results[0].Concat(results[1]).ToList();
        }

        internal async Task<List<Tuple<ReminderTableEntry, string>>> FindReminderEntries(GrainReference grainRef)
        {
            var partitionKey = ReminderTableEntry.ConstructPartitionKey(ServiceId, grainRef);
            string filter = TableQuery.CombineFilters(
                    TableQuery.GenerateFilterCondition(nameof(ReminderTableEntry.RowKey), QueryComparisons.GreaterThan, grainRef.ToKeyString() + '-'),
                    TableOperators.And,
                    TableQuery.GenerateFilterCondition(nameof(ReminderTableEntry.RowKey), QueryComparisons.LessThanOrEqual,
                       grainRef.ToKeyString() + (char)('-' + 1)));
            string query =
                TableQuery.CombineFilters(
                    TableQuery.GenerateFilterCondition(nameof(ReminderTableEntry.PartitionKey), QueryComparisons.Equal, partitionKey),
                    TableOperators.And,
                    filter);

            var queryResults = await ReadTableEntriesAndEtagsAsync(query);
            return queryResults.ToList();
        }

        internal async Task<Tuple<ReminderTableEntry, string>> FindReminderEntry(GrainReference grainRef, string reminderName)
        {
            string partitionKey = ReminderTableEntry.ConstructPartitionKey(ServiceId, grainRef);
            string rowKey = ReminderTableEntry.ConstructRowKey(grainRef, reminderName);

            return await ReadSingleTableEntryAsync(partitionKey, rowKey);
        }

        private Task<List<Tuple<ReminderTableEntry, string>>> FindAllReminderEntries()
        {
            return FindReminderEntries(0, 0);
        }

        internal async Task<string> UpsertRow(ReminderTableEntry reminderEntry)
        {
            try
            {
                return await UpsertTableEntryAsync(reminderEntry);
            }
            catch(Exception exc)
            {
                HttpStatusCode httpStatusCode;
                string restStatus;
                if (AzureTableUtils.EvaluateException(exc, out httpStatusCode, out restStatus))
                {
                    if (Logger.IsEnabled(LogLevel.Trace)) Logger.Trace("UpsertRow failed with httpStatusCode={0}, restStatus={1}", httpStatusCode, restStatus);
                    if (AzureTableUtils.IsContentionError(httpStatusCode)) return null; // false;
                }
                throw;
            }
        }


        internal async Task<bool> DeleteReminderEntryConditionally(ReminderTableEntry reminderEntry, string eTag)
        {
            try
            {
                await DeleteTableEntryAsync(reminderEntry, eTag);
                return true;
            }catch(Exception exc)
            {
                HttpStatusCode httpStatusCode;
                string restStatus;
                if (AzureTableUtils.EvaluateException(exc, out httpStatusCode, out restStatus))
                {
                    if (Logger.IsEnabled(LogLevel.Trace)) Logger.Trace("DeleteReminderEntryConditionally failed with httpStatusCode={0}, restStatus={1}", httpStatusCode, restStatus);
                    if (AzureTableUtils.IsContentionError(httpStatusCode)) return false;
                }
                throw;
            }
        }

        internal async Task DeleteTableEntries()
        {
            if (ServiceId.Equals(Guid.Empty) && ClusterId == null)
            {
                await DeleteTableAsync();
            }
            else
            {
                List<Tuple<ReminderTableEntry, string>> entries = await FindAllReminderEntries();
                // return manager.DeleteTableEntries(entries); // this doesnt work as entries can be across partitions, which is not allowed
                // group by grain hashcode so each query goes to different partition
                var tasks = new List<Task>();
                var groupedByHash = entries
                    .Where(tuple => tuple.Item1.ServiceId.Equals(ServiceId))
                    .Where(tuple => tuple.Item1.DeploymentId.Equals(ClusterId))  // delete only entries that belong to our DeploymentId.
                    .GroupBy(x => x.Item1.GrainRefConsistentHash).ToDictionary(g => g.Key, g => g.ToList());

                foreach (var entriesPerPartition in groupedByHash.Values)
                {
                    foreach (var batch in entriesPerPartition.BatchIEnumerable(AzureTableDefaultPolicies.MAX_BULK_UPDATE_ROWS))
                    {
                        tasks.Add(DeleteTableEntriesAsync(batch));
                    }
                }

                await Task.WhenAll(tasks);
            }
        }
    }
}<|MERGE_RESOLUTION|>--- conflicted
+++ resolved
@@ -91,8 +91,7 @@
             }
             return singleton;
         }
-
-<<<<<<< HEAD
+        
         private RemindersTableManager(
             string serviceId,
             string clusterId,
@@ -101,11 +100,7 @@
             ILoggerFactory loggerFactory,
             TimeSpan tableCreationTimeout = default,
             TimeSpan tableOperationTimeout = default)
-            : base(tableName, storageConnectionString, loggerFactory)
-=======
-        private RemindersTableManager(string serviceId, string clusterId, string storageConnectionString, string tableName, ILoggerFactory loggerFactory)
-            : base(tableName, storageConnectionString, loggerFactory.CreateLogger<RemindersTableManager>())
->>>>>>> 4cd8fe63
+            : base(tableName, storageConnectionString, loggerFactory.CreateLogger<RemindersTableManager>(), tableCreationTimeout, tableOperationTimeout)
         {
             ClusterId = clusterId;
             ServiceId = serviceId;
