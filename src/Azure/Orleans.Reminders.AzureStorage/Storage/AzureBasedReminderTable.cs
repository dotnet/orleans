--- conflicted
+++ resolved
@@ -18,12 +18,8 @@
         private readonly ILoggerFactory loggerFactory;
         private readonly ClusterOptions clusterOptions;
         private readonly AzureTableReminderStorageOptions storageOptions;
-<<<<<<< HEAD
         private RemindersTableManager remTableManager;
         private readonly IReminderTableEntryBuilder reminderTableEntryBuilder;
-=======
-        private readonly RemindersTableManager remTableManager;
->>>>>>> d36f64ac
 
         public AzureBasedReminderTable(
             IGrainReferenceConverter grainReferenceConverter,
@@ -37,16 +33,13 @@
             this.loggerFactory = loggerFactory;
             this.clusterOptions = clusterOptions.Value;
             this.storageOptions = storageOptions.Value;
-<<<<<<< HEAD
-
-            this.reminderTableEntryBuilder = reminderTableEntryBuilder ?? DefaultReminderTableEntryBuilder.Instance;
-=======
             this.remTableManager = new RemindersTableManager(
                 this.clusterOptions.ServiceId,
                 this.clusterOptions.ClusterId,
                 this.storageOptions,
                 this.loggerFactory);
->>>>>>> d36f64ac
+
+            this.reminderTableEntryBuilder = reminderTableEntryBuilder ?? DefaultReminderTableEntryBuilder.Instance;
         }
 
         public async Task Init()
